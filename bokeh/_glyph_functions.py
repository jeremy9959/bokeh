--- conflicted
+++ resolved
@@ -313,7 +313,7 @@
 """
 )
 
-image = _glyph_function(glyphs.Image, ("image", "x", "y", "dw", "dh"), ('palette', 'color_mapper', 'dilate'),
+image = _glyph_function(glyphs.Image, ("image", "x", "y", "dw", "dh"), ('palette', 'reserve_color', 'reserve_val', 'color_mapper', 'dilate'),
 """ The image glyph takes each image as a two-dimensional array of scalar data.
 
 A palette (string name of a built-in palette, currently) must also be supplied to use for color-mapping the scalar image.
@@ -686,11 +686,7 @@
 """
 )
 
-<<<<<<< HEAD
-x = _glyph_function(glyphs.Xmarker, ("x", "y"), (),
-=======
-x = _glyph_function(glyphs.X, ("x", "y"),
->>>>>>> 2e8d8fd2
+x = _glyph_function(glyphs.X, ("x", "y"), (),
 """ The `x` glyph is a marker that renders "x" glyphs at `x`, `y` with size `size`.
 
 In addition the the parameters specific to this glyph,
