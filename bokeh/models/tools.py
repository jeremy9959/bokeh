--- conflicted
+++ resolved
@@ -192,11 +192,7 @@
 
     dimensions = List(Enum(Dimension), default=["width", "height"], help="""
     Which dimensions the crosshair tool is to track. By default, both a
-<<<<<<< HEAD
-    vertical and horizontal line will be dran. If only "width" is supplied,
-=======
     vertical and horizontal line will be drawn. If only "width" is supplied,
->>>>>>> 3a1efae1
     only a horizontal line will be drawn. If only "height" is supplied,
     only a vertical line will be drawn.
     """)
