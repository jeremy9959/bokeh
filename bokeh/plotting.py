from __future__ import print_function

import logging
logger = logging.getLogger(__name__)

import io
import itertools
import os
import re
import time
import warnings

from six import string_types

from . import browserlib
from . import _glyph_functions as gf
from .document import Document
from .embed import notebook_div, file_html, autoload_server
from .models import (
    Axis, FactorRange, Grid, GridPlot, HBox, Legend, LogAxis, Plot, Tool, VBox, Widget
)
from .plotting_helpers import (
    get_default_color, get_default_alpha, _handle_1d_data_args, _list_attr_splat,
    _get_range, _get_axis_class, _get_num_minor_ticks, _tool_from_string,
    _process_tools_arg
)
from .resources import Resources
from .session import DEFAULT_SERVER_URL, Session
from .utils import decode_utf8, publish_display_data

# extra imports -- just things to add to 'from plotting import *'
from bokeh.models import ColumnDataSource

_default_document = Document()

_default_session = None

_default_file = None

_default_notebook = None

DEFAULT_TOOLS = "pan,wheel_zoom,box_zoom,save,resize,reset"

class Figure(Plot):
    __subtype__ = "Figure"
    __view_model__ = "Plot"

    def __init__(self, *arg, **kw):

        tools = kw.pop("tools", DEFAULT_TOOLS)

        x_range = kw.pop("x_range", None)
        y_range = kw.pop("y_range", None)

        x_axis_type = kw.pop("x_axis_type", "auto")
        y_axis_type = kw.pop("y_axis_type", "auto")

        x_minor_ticks = kw.pop('x_minor_ticks', 'auto')
        y_minor_ticks = kw.pop('y_minor_ticks', 'auto')

        x_axis_location = kw.pop("x_axis_location", "below")
        y_axis_location = kw.pop("y_axis_location", "left")

        x_axis_label = kw.pop("x_axis_label", "")
        y_axis_label = kw.pop("y_axis_label", "")

        super(Figure, self).__init__(*arg, **kw)

        self.x_range = _get_range(x_range)
        self.y_range = _get_range(y_range)

        x_axiscls = _get_axis_class(x_axis_type, self.x_range)
        if x_axiscls:
            if x_axiscls is LogAxis:
                self.x_mapper_type = 'log'
            xaxis = x_axiscls(plot=self)
            xaxis.ticker.num_minor_ticks = _get_num_minor_ticks(x_axiscls, x_minor_ticks)
            axis_label = x_axis_label
            if axis_label:
                xaxis.axis_label = axis_label
            xgrid = Grid(plot=self, dimension=0, ticker=xaxis.ticker)
            if x_axis_location == "above":
                self.above.append(xaxis)
            elif x_axis_location == "below":
                self.below.append(xaxis)

        y_axiscls = _get_axis_class(y_axis_type, self.y_range)
        if y_axiscls:
            if y_axiscls is LogAxis:
                self.y_mapper_type = 'log'
            yaxis = y_axiscls(plot=self)
            yaxis.ticker.num_minor_ticks = _get_num_minor_ticks(y_axiscls, y_minor_ticks)
            axis_label = y_axis_label
            if axis_label:
                yaxis.axis_label = axis_label
            ygrid = Grid(plot=self, dimension=1, ticker=yaxis.ticker)
            if y_axis_location == "left":
                self.left.append(yaxis)
            elif y_axis_location == "right":
                self.right.append(yaxis)

        tool_objs = _process_tools_arg(self, tools)
        self.add_tools(*tool_objs)

    def _axis(self, *sides):
        objs = []
        for s in sides:
            objs.extend(getattr(self, s, []))
        axis = [obj for obj in objs if isinstance(obj, Axis)]
        return _list_attr_splat(axis)

    @property
    def xaxis(self):
        """ Get the current `x` axis object(s)

        Returns:
            splattable list of x-axis objects on this Plot
        """
        return self._axis("above", "below")

    @property
    def yaxis(self):
        """ Get the current `y` axis object(s)

        Returns:
            splattable list of y-axis objects on this Plot
        """
        return self._axis("left", "right")

    @property
    def axis(self):
        """ Get all the current axis objects

        Returns:
            splattable list of axis objects on this Plot
        """
        return _list_attr_splat(self.xaxis + self.yaxis)

    @property
    def legend(self):
        """ Get the current :class:`legend <bokeh.models.Legend>` object(s)

        Returns:
            splattable list of legend objects on this Plot
        """
        legends = [obj for obj in self.renderers if isinstance(obj, Legend)]
        return _list_attr_splat(legends)

    def _grid(self, dimension):
        grid = [obj for obj in self.renderers if isinstance(obj, Grid) and obj.dimension==dimension]
        return _list_attr_splat(grid)

    @property
    def xgrid(self):
        """ Get the current `x` :class:`grid <bokeh.models.Grid>` object(s)

        Returns:
            splattable list of legend objects on this Plot
        """
        return self._grid(0)

    @property
    def ygrid(self):
        """ Get the current `y` :class:`grid <bokeh.models.Grid>` object(s)

        Returns:
            splattable list of y-grid objects on this Plot
        """
        return self._grid(1)

    @property
    def grid(self):
        """ Get the current :class:`grid <bokeh.models.Grid>` object(s)

        Returns:
            splattable list of grid objects on this Plot
        """
        return _list_attr_splat(self.xgrid + self.ygrid)

    annular_wedge     = gf.annular_wedge
    annulus           = gf.annulus
    arc               = gf.arc
    asterisk          = gf.asterisk
    bezier            = gf.bezier
    circle            = gf.circle
    circle_cross      = gf.circle_cross
    circle_x          = gf. circle_x
    cross             = gf.cross
    diamond           = gf.diamond
    diamond_cross     = gf.diamond_cross
    image             = gf.image
    image_rgba        = gf.image_rgba
    image_url         = gf.image_url
    inverted_triangle = gf.inverted_triangle
    line              = gf.line
    multi_line        = gf.multi_line
    oval              = gf.oval
    patch             = gf.patch
    patches           = gf.patches
    quad              = gf.quad
    quadratic         = gf.quadratic
    ray               = gf.ray
    rect              = gf.rect
    segment           = gf.segment
    square            = gf.square
    square_cross      = gf.square_cross
    square_x          = gf.square_x
    text              = gf.text
    triangle          = gf.triangle
    wedge             = gf.wedge
    x                 = gf.x

    def scatter(self, *args, **kwargs):
        """ Creates a scatter plot of the given x and y items.

        Args:
            *args : The data to plot.  Can be of several forms:

                (X, Y)
                    Two 1D arrays or iterables
                (XNAME, YNAME)
                    Two bokeh DataSource/ColumnsRef

            marker (str, optional): a valid marker_type, defaults to "circle"
            color (color value, optional): shorthand to set both fill and line color

        All the :ref:`userguide_objects_line_properties` and :ref:`userguide_objects_fill_properties` are
        also accepted as keyword parameters.

        Examples:

            >>> p.scatter([1,2,3],[4,5,6], fill_color="red")
            >>> p.scatter("data1", "data2", source=data_source, ...)

        """
        ds = kwargs.get("source", None)
        names, datasource = _handle_1d_data_args(args, datasource=ds)
        kwargs["source"] = datasource

        markertype = kwargs.get("marker", "circle")

        # TODO: How to handle this? Just call curplot()?
        if not len(_color_fields.intersection(set(kwargs.keys()))):
            kwargs['color'] = get_default_color()
        if not len(_alpha_fields.intersection(set(kwargs.keys()))):
            kwargs['alpha'] = get_default_alpha()

        if markertype not in _marker_types:
            raise ValueError("Invalid marker type '%s'. Use markers() to see a list of valid marker types." % markertype)

        # TODO (bev) make better when plotting.scatter is removed
        conversions = {
            "*": "asterisk",
            "+": "cross",
            "o": "circle",
            "ox": "circle_x",
            "o+": "circle_cross"
        }
        if markertype in conversions:
            markertype = conversions[markertype]

        return getattr(self, markertype)(*args, **kwargs)

def curdoc():
    ''' Return the current document.

    Returns:
        doc : the current default document object.
    '''
    try:
        """This is used when we need to call the plotting API from within
        the server, within a request context.  (Applets do this for example)
        in this case you still want the API to work but you don't want
        to use the global module level document
        """
        from flask import request
        doc = request.bokeh_server_document
        logger.debug("returning config from flask request")
        return doc
    except (ImportError, RuntimeError, AttributeError):
        return _default_document

def cursession():
    ''' Return the current session, if there is one.

    Returns:
        session : the current default session object (or None)
    '''
    return _default_session

def reset_output():
    ''' Deactivate all currently active output modes.

    Subsequent calls to show() will not render until a new output mode is
    activated.

    Returns:
        None

    '''
    global _default_document
    global _default_session
    global _default_file
    global _default_notebook
    _default_document = Document()
    _default_session = None
    _default_file = None
    _default_notebook = None

def figure(**kwargs):
    ''' Activate a new figure for plotting.

    All subsequent plotting operations will affect the new figure.

    This function accepts all plot style keyword parameters.

    Returns:
       figure : a new :class:`Plot <bokeh.models.plots.Plot>`

    '''
    fig = Figure(**kwargs)
    curdoc()._current_plot = fig
    curdoc().add(fig)
    return fig

def output_server(docname, session=None, url="default", name=None, clear=True):
    """ Cause plotting commands to automatically persist plots to a Bokeh server.

    Can use explicitly provided Session for persistence, or the default
    session.

    Args:
        docname (str) : name of document to push on Bokeh server
            An existing documents with the same name will be overwritten.
        session (Session, optional) : An explicit session to use (default: None)
            If session is None, use the default session
        url (str, optianal) : URL of the Bokeh server  (default: "default")
            if url is "default" use session.DEFAULT_SERVER_URL
        name (str, optional) :
            if name is None, use the server URL as the name
        clear (bool, optional) :
            should an existing server document be cleared of any existing
            plots. (default: True)

    Additional keyword arguments like **username**, **userapikey**,
    and **base_url** can also be supplied.

    Returns:
        None

    .. note:: Generally, this should be called at the beginning of an
              interactive session or the top of a script.

    .. note:: By default, calling this function will replaces any existing
              default Server session.

    """
    global _default_session
    if url == "default":
        url = DEFAULT_SERVER_URL
    if name is None:
        name = url
    if not session:
        if not _default_session:
            _default_session = Session(name=name, root_url=url)
        session = _default_session
    session.use_doc(docname)
    session.load_document(curdoc())
    if clear:
        curdoc().clear()

def output_notebook(url=None, docname=None, session=None, name=None,
                    force=False):
    if session or url or name:
        if docname is None:
            docname = "IPython Session at %s" % time.ctime()
        output_server(docname, url=url, session=session, name=name)
    else:
        from . import load_notebook
        load_notebook(force=force)
    global _default_notebook
    _default_notebook = True

def output_file(filename, title="Bokeh Plot", autosave=False, mode="inline", root_dir=None):
    """ Outputs to a static HTML file.

    .. note:: This file will be overwritten each time show() or save() is invoked.

    Args:
        autosave (bool, optional) : whether to automatically save (default: False)
            If **autosave** is True, then every time plot() or one of the other
            visual functions is called, this causes the file to be saved. If it
            is False, then the file is only saved upon calling show().

        mode (str, optional) : how to inlude BokehJS (default: "inline")
            **mode** can be 'inline', 'cdn', 'relative(-dev)' or 'absolute(-dev)'.
            In the 'relative(-dev)' case, **root_dir** can be specified to indicate the
            base directory from which the path to the various static files should be
            computed.

    .. note:: Generally, this should be called at the beginning of an
              interactive session or the top of a script.

    """
    global _default_file
    _default_file = {
        'filename'  : filename,
        'resources' : Resources(mode=mode, root_dir=root_dir),
        'autosave'  : autosave,
        'title'     : title,
    }

    if os.path.isfile(filename):
        print("Session output file '%s' already exists, will be overwritten." % filename)


def show(obj=None, browser=None, new="tab", url=None):
    """ 'shows' a plot object or the current plot, by auto-raising the window or tab
    displaying the current plot (for file/server output modes) or displaying
    it in an output cell (IPython notebook).

    Args:
        obj (Widget/Plot object, optional): it accepts a plot object and just shows it.

        browser (str, optional) : browser to show with (default: None)
            For systems that support it, the **browser** argument allows specifying
            which browser to display in, e.g. "safari", "firefox", "opera",
            "windows-default".  (See the webbrowser module documentation in the
            standard lib for more details.)

        new (str, optional) : new file output mode (default: "tab")
            For file-based output, opens or raises the browser window
            showing the current output file.  If **new** is 'tab', then
            opens a new tab. If **new** is 'window', then opens a new window.
    """
    filename = _default_file['filename'] if _default_file else None
    session = cursession()
    notebook = _default_notebook

    # Map our string argument to the webbrowser.open argument
    new_param = {'tab': 2, 'window': 1}[new]

    controller = browserlib.get_browser_controller(browser=browser)
    if obj is None:
        if notebook:
            plot = curplot()
        else:
            plot = curdoc()
    else:
        plot = obj
    if not plot:
        warnings.warn("No current plot to show. Use renderer functions (circle, rect, etc.) to create a current plot (see http://bokeh.pydata.org/index.html)")
        return
    if notebook and session:
        push(session=session)
        snippet = autoload_server(plot, cursession())
        publish_display_data({'text/html': snippet})

    elif notebook:
        publish_display_data({'text/html': notebook_div(plot)})

    elif session:
        push()
        if url:
            controller.open(url, new=new_param)
        else:
            controller.open(session.object_link(curdoc().context))

    elif filename:
        save(filename, obj=plot)
        controller.open("file://" + os.path.abspath(filename), new=new_param)


def save(filename=None, resources=None, obj=None, title=None):
    """ Updates the file with the data for the current document.

    If a filename is supplied, or output_file(...) has been called, this will
    save the plot to the given filename.

    Args:
        filename (str, optional) : filename to save document under (default: None)
            if `filename` is None, the current output_file(...) filename is used if present
        resources (Resources, optional) : BokehJS resource config to use
            if `resources` is None, the current default resource config is used, failing that resources.INLINE is used

        obj (Document or Widget/Plot object, optional)
            if provided, then this is the object to save instead of curdoc()
            and its curplot()
        title (str, optional) : title of the bokeh plot (default: None)
        	if 'title' is None, the current default title config is used, failing that 'Bokeh Plot' is used

    Returns:
        None

    """
    if filename is None and _default_file:
        filename = _default_file['filename']

    if resources is None and _default_file:
        resources = _default_file['resources']

    if title is None and _default_file:
        title = _default_file['title']

    if not filename:
        warnings.warn("save() called but no filename was supplied and output_file(...) was never called, nothing saved")
        return

    if not resources:
        warnings.warn("save() called but no resources was supplied and output_file(...) was never called, defaulting to resources.INLINE")
        from .resources import INLINE
        resources = INLINE


    if not title:
        warnings.warn("save() called but no title was supplied and output_file(...) was never called, using default title 'Bokeh Plot'")
        title = "Bokeh Plot"

    if obj is None:
        if not curplot():
            warnings.warn("No current plot to save. Use renderer functions (circle, rect, etc.) to create a current plot (see http://bokeh.pydata.org/index.html)")
            return
        doc = curdoc()
    elif isinstance(obj, Widget):
        doc = Document()
        doc.add(obj)
    elif isinstance(obj, Document):
        doc = obj
    else:
        raise RuntimeError("Unable to save object of type '%s'" % type(obj))

    html = file_html(doc, resources, title)
    with io.open(filename, "w", encoding="utf-8") as f:
        f.write(decode_utf8(html))

def push(session=None, document=None):
    """ Updates the server with the data for the current document.

    Args:
        session (Sesion, optional) : filename to save document under (default: None)
            if `sessiokn` is None, the current output_server(...) session is used if present
        document (Document, optional) : BokehJS document to push
            if `document` is None, the current default document is pushed

    Returns:
        None

    """
    if not session:
        session = cursession()

    if not document:
        document = curdoc()

    if session:
        return session.store_document(curdoc())
    else:
        warnings.warn("push() called but no session was supplied and output_server(...) was never called, nothing pushed")

_marker_types = [
    "asterisk",
    "circle",
    "circle_cross",
    "circle_x",
    "cross",
    "diamond",
    "diamond_cross",
    "inverted_triangle",
    "square",
    "square_x",
    "square_cross",
    "triangle",
    "x",
    "*",
    "+",
    "o",
    "ox",
    "o+",
]

def markers():
    """ Prints a list of valid marker types for scatter()

    Returns:
        None
    """
    print(list(sorted(_marker_types.keys())))

_color_fields = set(["color", "fill_color", "line_color"])
_alpha_fields = set(["alpha", "fill_alpha", "line_alpha"])

<<<<<<< HEAD
=======
@deprecated("Bokeh 0.7", "bokeh.plotting.Figure.scatter")
def scatter(*args, **kwargs):
    """ Creates a scatter plot of the given x and y items.

    Args:
        *args : The data to plot.  Can be of several forms:

            (X, Y)
                Two 1D arrays or iterables
            (XNAME, YNAME)
                Two bokeh DataSource/ColumnsRef

        marker (str, optional): a valid marker_type, defaults to "circle"
        color (color value, optional): shorthand to set both fill and line color

    All the :ref:`userguide_objects_line_properties` and :ref:`userguide_objects_fill_properties` are
    also accepted as keyword parameters.

    Examples:

        >>> scatter([1,2,3],[4,5,6], fill_color="red")
        >>> scatter("data1", "data2", source=data_source, ...)

    """
    ds = kwargs.get("source", None)
    names, datasource = _handle_1d_data_args(args, datasource=ds)
    kwargs["source"] = datasource

    markertype = kwargs.get("marker", "circle")

    # TODO: How to handle this? Just call curplot()?
    if not len(_color_fields.intersection(set(kwargs.keys()))):
        kwargs['color'] = get_default_color()
    if not len(_alpha_fields.intersection(set(kwargs.keys()))):
        kwargs['alpha'] = get_default_alpha()

    if markertype not in _marker_types:
        raise ValueError("Invalid marker type '%s'. Use markers() to see a list of valid marker types." % markertype)
    return _marker_types[markertype](*args, **kwargs)

def _deduplicate_plots(plot, subplots):
    doc = curdoc()
    doc.context.children = list(set(doc.context.children) - set(subplots))
    doc.add(plot)
    doc._current_plot = plot # TODO (bev) don't use private attrs

def _push_or_save():
    if cursession() and curdoc().autostore:
        push()
    if _default_file and _default_file['autosave']:
        save()

>>>>>>> 2c46df17
def gridplot(plot_arrangement, name=None, **kwargs):
    """ Generate a plot that arranges several subplots into a grid.

    Args:
        plot_arrangement (nested list of Plots) : plots to arrange in a grid
        name (str) : name for this plot
        **kwargs: additional attributes to pass in to GridPlot() constructor

    .. note:: `plot_arrangement` can be nested, e.g [[p1, p2], [p3, p4]]

    Returns:
        grid_plot: a new :class:`GridPlot <bokeh.models.plots.GridPlot>`
    """
    grid = GridPlot(children=plot_arrangement, **kwargs)
    if name:
        grid._id = name
    subplots = itertools.chain.from_iterable(plot_arrangement)
    _deduplicate_plots(grid, subplots)
    _push_or_save()
    return grid

def load_object(obj):
    """updates object from the server
    """
    cursession().load_object(obj, curdoc())<|MERGE_RESOLUTION|>--- conflicted
+++ resolved
@@ -589,48 +589,6 @@
 _color_fields = set(["color", "fill_color", "line_color"])
 _alpha_fields = set(["alpha", "fill_alpha", "line_alpha"])
 
-<<<<<<< HEAD
-=======
-@deprecated("Bokeh 0.7", "bokeh.plotting.Figure.scatter")
-def scatter(*args, **kwargs):
-    """ Creates a scatter plot of the given x and y items.
-
-    Args:
-        *args : The data to plot.  Can be of several forms:
-
-            (X, Y)
-                Two 1D arrays or iterables
-            (XNAME, YNAME)
-                Two bokeh DataSource/ColumnsRef
-
-        marker (str, optional): a valid marker_type, defaults to "circle"
-        color (color value, optional): shorthand to set both fill and line color
-
-    All the :ref:`userguide_objects_line_properties` and :ref:`userguide_objects_fill_properties` are
-    also accepted as keyword parameters.
-
-    Examples:
-
-        >>> scatter([1,2,3],[4,5,6], fill_color="red")
-        >>> scatter("data1", "data2", source=data_source, ...)
-
-    """
-    ds = kwargs.get("source", None)
-    names, datasource = _handle_1d_data_args(args, datasource=ds)
-    kwargs["source"] = datasource
-
-    markertype = kwargs.get("marker", "circle")
-
-    # TODO: How to handle this? Just call curplot()?
-    if not len(_color_fields.intersection(set(kwargs.keys()))):
-        kwargs['color'] = get_default_color()
-    if not len(_alpha_fields.intersection(set(kwargs.keys()))):
-        kwargs['alpha'] = get_default_alpha()
-
-    if markertype not in _marker_types:
-        raise ValueError("Invalid marker type '%s'. Use markers() to see a list of valid marker types." % markertype)
-    return _marker_types[markertype](*args, **kwargs)
-
 def _deduplicate_plots(plot, subplots):
     doc = curdoc()
     doc.context.children = list(set(doc.context.children) - set(subplots))
@@ -643,7 +601,6 @@
     if _default_file and _default_file['autosave']:
         save()
 
->>>>>>> 2c46df17
 def gridplot(plot_arrangement, name=None, **kwargs):
     """ Generate a plot that arranges several subplots into a grid.
 
