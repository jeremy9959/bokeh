"""

"""
#-----------------------------------------------------------------------------
# Copyright (c) 2012 - 2014, Continuum Analytics, Inc. All rights reserved.
#
# Powered by the Bokeh Development Team.
#
# The full license is in the file LICENSE.txt, distributed with this software.
#-----------------------------------------------------------------------------

#-----------------------------------------------------------------------------
# Imports
#-----------------------------------------------------------------------------

from ..enums import enumeration, Orientation
from ..properties import Auto, Bool, Either, Enum, HasProps, Int, String

#-----------------------------------------------------------------------------
# Classes and functions
#-----------------------------------------------------------------------------

Scale = enumeration('linear', 'categorical', 'datetime')

class ChartOptions(HasProps):

    id = String(None, help="""
    Id of the chart.
    """)

    title = String(None, help="""
    A title for the chart.
    """)

    legend = Either(Bool, Enum(Orientation), help="""
    A location where the legend should draw itself.
    """)

    xgrid = Bool(True, help="""
    Whether to draw an x-grid.
    """)

    ygrid = Bool(True, help="""
    Whether to draw an y-grid.
    """)

    xlabel = String(None, help="""
    A label for the x-axis. (default: None)
    """)

    ylabel = String(None, help="""
    A label for the y-axis. (default: None)
    """)

    xscale = Either(Auto, Enum(Scale), help="""
    What kind of scale to use for the x-axis.
    """)

    yscale = Either(Auto, Enum(Scale), help="""
    What kind of scale to use for the y-axis.
    """)

    width = Int(600, help="""
    Width of the rendered chart, in pixels.
    """)

    height = Int(400, help="""
    Height of the rendered chart, in pixels.
    """)

    filename = Either(Bool(False), String, help="""
    A name for the file to save this chart to.
    """)

    server = Either(Bool(False), String, help="""
    A name to use to save this chart to on server.
    """)

    notebook = Either(Bool(False), String, help="""
    Whether to display the plot inline in an IPython/Jupyter
    notebook.
    """)

    tools = Either(Bool(True), String, help="""
    Whether to add default tools the the chart.
    """)

<<<<<<< HEAD
    title_text_font_size = String('12pt')

default_options = ChartOptions()


=======
    responsive = Bool(False, help="""
    If True, the chart will automatically resize based on the size of its container. The
    aspect ratio of the plot will be preserved, but ``plot_width`` and ``plot_height`` will
    act only to set the initial aspect ratio.
    """)
>>>>>>> d240e906
<|MERGE_RESOLUTION|>--- conflicted
+++ resolved
@@ -85,16 +85,15 @@
     Whether to add default tools the the chart.
     """)
 
-<<<<<<< HEAD
-    title_text_font_size = String('12pt')
+    title_text_font_size = String('12pt', help="""
+    Font size to use for title label.
+    """)
 
-default_options = ChartOptions()
-
-
-=======
     responsive = Bool(False, help="""
     If True, the chart will automatically resize based on the size of its container. The
     aspect ratio of the plot will be preserved, but ``plot_width`` and ``plot_height`` will
     act only to set the initial aspect ratio.
     """)
->>>>>>> d240e906
+
+
+default_options = ChartOptions()