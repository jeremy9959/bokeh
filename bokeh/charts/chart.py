--- conflicted
+++ resolved
@@ -32,13 +32,10 @@
 from ..embed import file_html
 from ..models import (
     CategoricalAxis, DatetimeAxis, Grid, Legend, LinearAxis, Plot)
-<<<<<<< HEAD
 from ..properties import (HasProps, Auto, Bool, Either, Enum, Int, Float,
                           String, Tuple)
 from ..enums import enumeration, LegendLocation
-=======
 from ..models.tools import HoverTool
->>>>>>> 3f8adbe5
 from ..models.ranges import FactorRange
 from ..plotting import DEFAULT_TOOLS
 from ..plotting_helpers import _process_tools_arg
