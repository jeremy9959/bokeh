"""This is the Bokeh charts interface. It gives you a high level API to build
complex plot is a simple way.

This is the BoxPlot class which lets you build your BoxPlot plots just passing
the arguments to the Chart class and calling the proper functions.
It also add a new chained stacked method.
"""
#-----------------------------------------------------------------------------
# Copyright (c) 2012 - 2014, Continuum Analytics, Inc. All rights reserved.
#
# Powered by the Bokeh Development Team.
#
# The full license is in the file LICENCE.txt, distributed with this software.
#-----------------------------------------------------------------------------

#-----------------------------------------------------------------------------
# Imports
#-----------------------------------------------------------------------------

import numpy as np
import pandas as pd

from ._chartobject import ChartObject

from ..objects import ColumnDataSource, FactorRange, Range1d

#-----------------------------------------------------------------------------
# Classes and functions
#-----------------------------------------------------------------------------


class BoxPlot(ChartObject):
    """This is the BoxPlot class and it is in charge of plotting
    scatter plots in an easy and intuitive way.

    Essentially, we provide a way to ingest the data, make the proper
    calculations and push the references into a source object.
    We additionally make calculations for the ranges.
    And finally add the needed glyphs (rects, lines and markers)
    taking the references from the source.

    Examples:

        from collections import OrderedDict

        import numpy as np

        from bokeh.charts import BoxPlot
        from bokeh.sampledata.olympics2014 import data

        data = {d['abbr']: d['medals'] for d in data['data'] if d['medals']['total'] > 0}

        countries = sorted(data.keys(), key=lambda x: data[x]['total'], reverse=True)

<<<<<<< HEAD
    def __init__(self, value, marker="circle", outliers=True,
                 title=None, xlabel=None, ylabel=None, legend=False,
=======
        gold = np.array([data[abbr]['gold'] for abbr in countries], dtype=np.float)
        silver = np.array([data[abbr]['silver'] for abbr in countries], dtype=np.float)
        bronze = np.array([data[abbr]['bronze'] for abbr in countries], dtype=np.float)

        medals = OrderedDict(bronze=bronze, silver=silver, gold=gold)

        boxplot = BoxPlot(medals, marker="circle", outliers=True,
                          title="boxplot, dict_input", xlabel="medal type", ylabel="medal count",
                          width=800, height=600, notebook=True)
        boxplot.show()
    """
    def __init__(self, value, title=None, xlabel=None, ylabel=None, legend=False,
>>>>>>> e3fc38ea
                 xscale="categorical", yscale="linear", width=800, height=600,
                 tools=True, filename=False, server=False, notebook=False):
        """ Initialize a new boxplot.
        Args:
<<<<<<< HEAD
            value (DataFrame/OrderedDict/dict): the data to plot
            outliers (bool): Whether or not to plot outliers
            marker (int/string): if outliers=True, the marker type to use (e.g., 'circle')
=======
            value (DataFrame/OrderedDict/dict): containing the data with names as a key
                and the data as a value.
            outliers (bool, optional): Whether or not to plot outliers.
            marker (int/string, optional): if outliers=True, the marker type to use
                e.g., `circle`.
            line_width (int): width of the inter-quantile range line.
            title (str, optional): the title of your plot. Defaults to None.
            xlabel (str, optional): the x-axis label of your plot.
                Defaults to None.
            ylabel (str, optional): the y-axis label of your plot.
                Defaults to None.
            legend (str, optional): the legend of your plot. The legend content is
                inferred from incoming input.It can be `top_left`,
                `top_right`, `bottom_left`, `bottom_right`.
                It is `top_right` is you set it as True.
                Defaults to None.
            xscale (str, optional): the x-axis type scale of your plot. It can be
                `linear`, `date` or `categorical`.
                Defaults to `linear`.
            yscale (str, optional): the y-axis type scale of your plot. It can be
                `linear`, `date` or `categorical`.
                Defaults to `linear`.
            width (int, optional): the width of your plot in pixels.
                Defaults to 800.
            height (int, optional): the height of you plot in pixels.
                Defaults to 600.
            tools (bool, optional): to enable or disable the tools in your plot.
                Defaults to True
            filename (str, bool, optional): the name of the file where your plot.
                will be written. If you pass True to this argument, it will use
                "untitled" as a filename.
                Defaults to False.
            server (str, bool, optional): the name of your plot in the server.
                If you pass True to this argument, it will use "untitled"
                as the name in the server.
                Defaults to False.
            notebook (bool, optional):if you want to output (or not) your plot into the
                IPython notebook.
                Defaults to False.
>>>>>>> e3fc38ea
        """
        self.value = value
        self.__marker = marker
        self.__outliers = outliers
        super(BoxPlot, self).__init__(title, xlabel, ylabel, legend,
                                  xscale, yscale, width, height,
                                  tools, filename, server, notebook)
        # self.source, self.xdr, self.ydr, self.groups are inherited attr
        # self.data and self.attr are inheriteed from ChartObject where the
        # the helper method lives...

    def marker(self, marker="circle"):
        self._marker = marker
        return self

    def outliers(self, outliers=True):
        self._outliers = outliers
        return self

    def check_attr(self):
        """This method checks if any of the chained method were used. If they were
        not used, it assign the init params content by default.
        """
        super(BoxPlot, self).check_attr()

<<<<<<< HEAD
        if not hasattr(self, '_marker'):
            self._marker = self.__marker

        if not hasattr(self, '_outliers'):
            self._outliers = self.__outliers
=======
    def get_data(self, cat, marker, outliers, **value):
        """Take the data from the input **value and calculate the
        parameters accordingly. Then build a dict containing references
        to all the calculated point to be used by the quad glyph inside the
        `draw` method.
        """
        self.cat = cat
        self.marker = marker
        self.outliers = outliers
        self.width = [0.8] * len(self.cat)
        self.width_cat = [0.2] * len(self.cat)
        self.zero = np.zeros(len(self.cat))
        self.data = dict(cat=self.cat, width=self.width, width_cat=self.width_cat, zero=self.zero)

        # assuming value is a dict for now
        self.value = value

        # list to save all the attributes we are going to create
        self.attr = []

        n_levels = len(self.value.keys())
        step = np.linspace(1, n_levels+1, n_levels, endpoint=False)

        self.groups.extend(self.value.keys())

        for i, level in enumerate(self.value.keys()):

            # Compute quantiles, IQR, etc.
            level_vals = self.value[level]
            q = np.percentile(level_vals, [25, 50, 75])
            iqr = q[2] - q[0]
            # Store indices of outliers as list
            lower, upper = q[1] - 1.5*iqr, q[1] + 1.5*iqr
            outliers = np.where((level_vals > upper) | (level_vals < lower))[0]

            # Store
            self._set_and_get("", level, level_vals)
            self._set_and_get("quantiles", level, q)
            self._set_and_get("outliers", level, outliers)
            self._set_and_get("cat", level, [level + ':' + str(step[i])])
            self._set_and_get("line_y", level, [lower, upper])
            self._set_and_get("x", level, step[i])

    def get_source(self):
        """Get the boxplot data dict into the ColumnDataSource and
        calculate the proper ranges."""
        self.source = ColumnDataSource(self.data)
        self.xdr = FactorRange(factors=self.source.data["cat"])
        y_names = self.attr[::6]
        start_y = min(min(self.data[i]) for i in y_names)
        end_y = max(max(self.data[i]) for i in y_names)
        # Expand min/max to encompass IQR line
        start_y = min(end_y, min(self.data[x][0] for x in self.attr[4::6]))
        end_y = max(end_y, max(self.data[x][1] for x in self.attr[4::6]))
        self.ydr = Range1d(start=start_y - 0.1 * (end_y-start_y), end=end_y + 0.1 * (end_y-start_y))

    def draw(self):
        """Use a selected marker glyph to display the points, segments to
        display the iqr and rects to display the boxes, taking as reference
        points the data loaded at the ColumnDataSurce.
        """
        self.sextet = list(self._chunker(self.attr, 6))
        colors = self._set_colors(self.sextet)

        # quintet elements are: [data, quantiles, outliers, cat, line_y]
        for i, sextet in enumerate(self.sextet):
            [d, q, outliers, cat, line_y, x] = [self.data[x] for x in sextet]
            self.chart.make_segment(x, line_y[0], x, line_y[1], 'black', 2)
            self.chart.make_quad(q[1], q[0], x-self.width[0]/2., x+self.width[0]/2., colors[i])
            self.chart.make_quad(q[2], q[1], x-self.width[0]/2., x+self.width[0]/2., colors[i])
            if self.outliers and outliers.any():
                for o in d[outliers]:
                    self.chart.make_scatter(x, o, self.marker, colors[i])
>>>>>>> e3fc38ea

    def show(self):
        """This is the main boxPlot show function.
        It essentially checks for chained methods, creates the chart,
        pass data into the plot object, draws the glyphs according
        to the data and shows the chart in the selected output.

        Note: the show method can not be chained. It has to be called
        at the end of the chain.
        """
        if isinstance(self.value, pd.DataFrame):
            self.cat = self.value.columns
        else:
            self.cat = self.value.keys()

        # we need to check the chained method attr
        self.check_attr()
<<<<<<< HEAD

        chart = Chart(self._title, self._xlabel, self._ylabel, self._legend,
                      self.xscale, self.yscale, self._width, self._height,
                      self._tools, self._filename, self._server, self._notebook)
        chart.get_data_boxplot(self.cat, self._marker, self._outliers, **self.value)
        chart.get_source_boxplot()
        chart.start_plot()
        chart.boxplot()
        chart.end_plot()
        chart.show()
=======
        # we create the chart object
        self.create_chart()
        # we start the plot (adds axis, grids and tools)
        self.start_plot()
        # we get the data from the incoming input
        self.get_data(self.cat, self.marker, self.outliers, **self.value)
        # we filled the source and ranges with the calculated data
        self.get_source()
        # we dinamically inject the source and ranges into the plot
        self.add_data_plot()
        # we add the glyphs into the plot
        self.draw()
        # we pass info to build the legend
        self.end_plot()
        # and finally we show it
        self.show_chart()
>>>>>>> e3fc38ea
<|MERGE_RESOLUTION|>--- conflicted
+++ resolved
@@ -52,10 +52,6 @@
 
         countries = sorted(data.keys(), key=lambda x: data[x]['total'], reverse=True)
 
-<<<<<<< HEAD
-    def __init__(self, value, marker="circle", outliers=True,
-                 title=None, xlabel=None, ylabel=None, legend=False,
-=======
         gold = np.array([data[abbr]['gold'] for abbr in countries], dtype=np.float)
         silver = np.array([data[abbr]['silver'] for abbr in countries], dtype=np.float)
         bronze = np.array([data[abbr]['bronze'] for abbr in countries], dtype=np.float)
@@ -67,17 +63,12 @@
                           width=800, height=600, notebook=True)
         boxplot.show()
     """
-    def __init__(self, value, title=None, xlabel=None, ylabel=None, legend=False,
->>>>>>> e3fc38ea
+    def __init__(self, value, marker="circle", outliers=True,
+                 title=None, xlabel=None, ylabel=None, legend=False,
                  xscale="categorical", yscale="linear", width=800, height=600,
                  tools=True, filename=False, server=False, notebook=False):
         """ Initialize a new boxplot.
         Args:
-<<<<<<< HEAD
-            value (DataFrame/OrderedDict/dict): the data to plot
-            outliers (bool): Whether or not to plot outliers
-            marker (int/string): if outliers=True, the marker type to use (e.g., 'circle')
-=======
             value (DataFrame/OrderedDict/dict): containing the data with names as a key
                 and the data as a value.
             outliers (bool, optional): Whether or not to plot outliers.
@@ -117,7 +108,6 @@
             notebook (bool, optional):if you want to output (or not) your plot into the
                 IPython notebook.
                 Defaults to False.
->>>>>>> e3fc38ea
         """
         self.value = value
         self.__marker = marker
@@ -143,13 +133,12 @@
         """
         super(BoxPlot, self).check_attr()
 
-<<<<<<< HEAD
         if not hasattr(self, '_marker'):
             self._marker = self.__marker
 
         if not hasattr(self, '_outliers'):
             self._outliers = self.__outliers
-=======
+
     def get_data(self, cat, marker, outliers, **value):
         """Take the data from the input **value and calculate the
         parameters accordingly. Then build a dict containing references
@@ -223,7 +212,6 @@
             if self.outliers and outliers.any():
                 for o in d[outliers]:
                     self.chart.make_scatter(x, o, self.marker, colors[i])
->>>>>>> e3fc38ea
 
     def show(self):
         """This is the main boxPlot show function.
@@ -241,24 +229,12 @@
 
         # we need to check the chained method attr
         self.check_attr()
-<<<<<<< HEAD
-
-        chart = Chart(self._title, self._xlabel, self._ylabel, self._legend,
-                      self.xscale, self.yscale, self._width, self._height,
-                      self._tools, self._filename, self._server, self._notebook)
-        chart.get_data_boxplot(self.cat, self._marker, self._outliers, **self.value)
-        chart.get_source_boxplot()
-        chart.start_plot()
-        chart.boxplot()
-        chart.end_plot()
-        chart.show()
-=======
         # we create the chart object
         self.create_chart()
         # we start the plot (adds axis, grids and tools)
         self.start_plot()
         # we get the data from the incoming input
-        self.get_data(self.cat, self.marker, self.outliers, **self.value)
+        self.get_data(self.cat, self._marker, self._outliers, **self.value)
         # we filled the source and ranges with the calculated data
         self.get_source()
         # we dinamically inject the source and ranges into the plot
@@ -268,5 +244,4 @@
         # we pass info to build the legend
         self.end_plot()
         # and finally we show it
-        self.show_chart()
->>>>>>> e3fc38ea
+        self.show_chart()