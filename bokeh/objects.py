--- conflicted
+++ resolved
@@ -600,16 +600,13 @@
     dimensions = List   # valid values: "x", "y"
     dataranges = List(has_ref=True)
 
-<<<<<<< HEAD
 class PreviewSaveTool(PlotObject):
     plot = Instance(Plot)
     dimensions = List   # valid values: "x", "y"
-    dataranges = List
-
-=======
+    dataranges = List(has_ref=True)
+
 class SelectionTool(PlotObject):
     renderers = List(has_ref=True)
->>>>>>> a25c0c93
 
 class BoxSelectionOverlay(PlotObject):
     tool = Instance(has_ref=True)