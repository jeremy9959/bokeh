from __future__ import absolute_import

import datetime
import unittest
import numpy as np
import pandas as pd
from copy import copy

from bokeh.core.properties import (
    HasProps, NumberSpec, ColorSpec, Bool, Int, Float, Complex, String,
    Regex, Seq, List, Dict, Tuple, Array, Instance, Any, Interval, Either,
    Enum, Color, Align, DashPattern, Size, Percent, Angle, AngleSpec,
    DistanceSpec, Override, Include, MinMaxBounds, TitleProp)

from bokeh.models import Plot
from bokeh.models.annotations import Title

from IPython.lib.pretty import pretty

class Basictest(unittest.TestCase):

    def test_simple_class(self):
        class Foo(HasProps):
            x = Int(12)
            y = String("hello")
            z = Array(Int, np.array([1, 2, 3]))
            s = String(None)

        f = Foo()
        self.assertEqual(f.x, 12)
        self.assertEqual(f.y, "hello")
        self.assert_(np.array_equal(np.array([1, 2, 3]), f.z))
        self.assertEqual(f.s, None)


        self.assertEqual(set(["x", "y", "z", "s"]), f.properties())
        with_defaults = f.properties_with_values(include_defaults=True)
        del with_defaults['z'] # can't compare equality on the np array
        self.assertDictEqual(dict(x=12, y="hello", s=None), with_defaults)
        without_defaults = f.properties_with_values(include_defaults=False)
        # the Array is in here because it's mutable
        self.assertTrue('z' in without_defaults)
        del without_defaults['z']
        self.assertDictEqual(dict(), without_defaults)

        f.x = 18
        self.assertEqual(f.x, 18)

        f.y = "bar"
        self.assertEqual(f.y, "bar")

        without_defaults = f.properties_with_values(include_defaults=False)
        del without_defaults['z']
        self.assertDictEqual(dict(x=18, y="bar"), without_defaults)

    def test_enum(self):
        class Foo(HasProps):
            x = Enum("blue", "red", "green")     # the first item is the default
            y = Enum("small", "medium", "large", default="large")

        f = Foo()
        self.assertEqual(f.x, "blue")
        self.assertEqual(f.y, "large")

        f.x = "red"
        self.assertEqual(f.x, "red")

        with self.assertRaises(ValueError):
            f.x = "yellow"

        f.y = "small"
        self.assertEqual(f.y, "small")

        with self.assertRaises(ValueError):
            f.y = "yellow"

    def test_inheritance(self):
        class Base(HasProps):
            x = Int(12)
            y = String("hello")

        class Child(Base):
            z = Float(3.14)

        c = Child()
        self.assertEqual(frozenset(['x', 'y', 'z']), frozenset(c.properties()))
        self.assertEqual(c.y, "hello")

    def test_set(self):
        class Foo(HasProps):
            x = Int(12)
            y = Enum("red", "blue", "green")
            z = String("blah")

        f = Foo()
        self.assertEqual(f.x, 12)
        self.assertEqual(f.y, "red")
        self.assertEqual(f.z, "blah")
        f.set(**dict(x=20, y="green", z="hello"))
        self.assertEqual(f.x, 20)
        self.assertEqual(f.y, "green")
        self.assertEqual(f.z, "hello")
        with self.assertRaises(ValueError):
            f.set(y="orange")

    def test_no_parens(self):
        class Foo(HasProps):
            x = Int
            y = Int()
        f = Foo()
        self.assertEqual(f.x, f.y)
        f.x = 13
        self.assertEqual(f.x, 13)

    def test_accurate_properties_sets(self):
        class Base(HasProps):
            num = Int(12)
            container = List(String)
            child = Instance(HasProps)

        class Mixin(HasProps):
            mixin_num = Int(12)
            mixin_container = List(String)
            mixin_child = Instance(HasProps)

        class Sub(Base, Mixin):
            sub_num = Int(12)
            sub_container = List(String)
            sub_child = Instance(HasProps)

        b = Base()
        self.assertEqual(set(["child"]),
                         b.properties_with_refs())
        self.assertEqual(set(["container"]),
                         b.properties_containers())
        self.assertEqual(set(["num", "container", "child"]),
                         b.properties())
        self.assertEqual(set(["num", "container", "child"]),
                         b.properties(with_bases=True))
        self.assertEqual(set(["num", "container", "child"]),
                         b.properties(with_bases=False))

        m = Mixin()
        self.assertEqual(set(["mixin_child"]),
                         m.properties_with_refs())
        self.assertEqual(set(["mixin_container"]),
                         m.properties_containers())
        self.assertEqual(set(["mixin_num", "mixin_container", "mixin_child"]),
                         m.properties())
        self.assertEqual(set(["mixin_num", "mixin_container", "mixin_child"]),
                         m.properties(with_bases=True))
        self.assertEqual(set(["mixin_num", "mixin_container", "mixin_child"]),
                         m.properties(with_bases=False))

        s = Sub()
        self.assertEqual(set(["child", "sub_child", "mixin_child"]),
                         s.properties_with_refs())
        self.assertEqual(set(["container", "sub_container", "mixin_container"]),
                         s.properties_containers())
        self.assertEqual(set(["num", "container", "child",
                              "mixin_num", "mixin_container", "mixin_child",
                              "sub_num", "sub_container", "sub_child"]),
                         s.properties())
        self.assertEqual(set(["num", "container", "child",
                              "mixin_num", "mixin_container", "mixin_child",
                              "sub_num", "sub_container", "sub_child"]),
                         s.properties(with_bases=True))
        self.assertEqual(set(["sub_num", "sub_container", "sub_child"]),
                         s.properties(with_bases=False))

        # verify caching
        self.assertIs(s.properties_with_refs(), s.properties_with_refs())
        self.assertIs(s.properties_containers(), s.properties_containers())
        self.assertIs(s.properties(), s.properties())
        self.assertIs(s.properties(with_bases=True), s.properties(with_bases=True))
        # this one isn't cached because we store it as a list __properties__ and wrap it
        # in a new set every time
        #self.assertIs(s.properties(with_bases=False), s.properties(with_bases=False))

    def test_accurate_dataspecs(self):
        class Base(HasProps):
            num = NumberSpec(12)
            not_a_dataspec = Float(10)

        class Mixin(HasProps):
            mixin_num = NumberSpec(14)

        class Sub(Base, Mixin):
            sub_num = NumberSpec(16)

        base = Base()
        mixin = Mixin()
        sub = Sub()

        self.assertEqual(set(["num"]), base.dataspecs())
        self.assertEqual(set(["mixin_num"]), mixin.dataspecs())
        self.assertEqual(set(["num", "mixin_num", "sub_num"]), sub.dataspecs())

        self.assertDictEqual(dict(num=base.lookup("num")), base.dataspecs_with_props())
        self.assertDictEqual(dict(mixin_num=mixin.lookup("mixin_num")), mixin.dataspecs_with_props())
        self.assertDictEqual(dict(num=sub.lookup("num"),
                                  mixin_num=sub.lookup("mixin_num"),
                                  sub_num=sub.lookup("sub_num")),
                             sub.dataspecs_with_props())

    def test_not_serialized(self):
        class NotSerialized(HasProps):
            x = Int(12, serialized=False)
            y = String("hello")

        o = NotSerialized()
        self.assertEqual(o.x, 12)
        self.assertEqual(o.y, 'hello')

        # non-serialized props are still in the list of props
        self.assertTrue('x' in o.properties())
        self.assertTrue('y' in o.properties())

        # but they aren't in the dict of props with values, since their
        # values are not important (already included in other values,
        # as with the _units properties)
        self.assertTrue('x' not in o.properties_with_values(include_defaults=True))
        self.assertTrue('y' in o.properties_with_values(include_defaults=True))
        self.assertTrue('x' not in o.properties_with_values(include_defaults=False))
        self.assertTrue('y' not in o.properties_with_values(include_defaults=False))

        o.x = 42
        o.y = 'world'

        self.assertTrue('x' not in o.properties_with_values(include_defaults=True))
        self.assertTrue('y' in o.properties_with_values(include_defaults=True))
        self.assertTrue('x' not in o.properties_with_values(include_defaults=False))
        self.assertTrue('y' in o.properties_with_values(include_defaults=False))

    def test_include_defaults(self):
        class IncludeDefaultsTest(HasProps):
            x = Int(12)
            y = String("hello")

        o = IncludeDefaultsTest()
        self.assertEqual(o.x, 12)
        self.assertEqual(o.y, 'hello')

        self.assertTrue('x' in o.properties_with_values(include_defaults=True))
        self.assertTrue('y' in o.properties_with_values(include_defaults=True))
        self.assertTrue('x' not in o.properties_with_values(include_defaults=False))
        self.assertTrue('y' not in o.properties_with_values(include_defaults=False))

        o.x = 42
        o.y = 'world'

        self.assertTrue('x' in o.properties_with_values(include_defaults=True))
        self.assertTrue('y' in o.properties_with_values(include_defaults=True))
        self.assertTrue('x' in o.properties_with_values(include_defaults=False))
        self.assertTrue('y' in o.properties_with_values(include_defaults=False))

    def test_include_defaults_with_kwargs(self):
        class IncludeDefaultsKwargsTest(HasProps):
            x = Int(12)
            y = String("hello")

        o = IncludeDefaultsKwargsTest(x=14, y="world")
        self.assertEqual(o.x, 14)
        self.assertEqual(o.y, 'world')

        self.assertTrue('x' in o.properties_with_values(include_defaults=True))
        self.assertTrue('y' in o.properties_with_values(include_defaults=True))
        self.assertTrue('x' in o.properties_with_values(include_defaults=False))
        self.assertTrue('y' in o.properties_with_values(include_defaults=False))

    def test_include_defaults_set_to_same(self):
        class IncludeDefaultsSetToSameTest(HasProps):
            x = Int(12)
            y = String("hello")

        o = IncludeDefaultsSetToSameTest()

        self.assertTrue('x' in o.properties_with_values(include_defaults=True))
        self.assertTrue('y' in o.properties_with_values(include_defaults=True))
        self.assertTrue('x' not in o.properties_with_values(include_defaults=False))
        self.assertTrue('y' not in o.properties_with_values(include_defaults=False))

        # this should no-op
        o.x = 12
        o.y = "hello"

        self.assertTrue('x' in o.properties_with_values(include_defaults=True))
        self.assertTrue('y' in o.properties_with_values(include_defaults=True))
        self.assertTrue('x' not in o.properties_with_values(include_defaults=False))
        self.assertTrue('y' not in o.properties_with_values(include_defaults=False))

    def test_override_defaults(self):
        class FooBase(HasProps):
            x = Int(12)

        class FooSub(FooBase):
            x = Override(default=14)

        def func_default():
            return 16

        class FooSubSub(FooBase):
            x = Override(default=func_default)

        f_base = FooBase()
        f_sub = FooSub()
        f_sub_sub = FooSubSub()

        self.assertEqual(f_base.x, 12)
        self.assertEqual(f_sub.x, 14)
        self.assertEqual(f_sub_sub.x, 16)

        self.assertEqual(12, f_base.properties_with_values(include_defaults=True)['x'])
        self.assertEqual(14, f_sub.properties_with_values(include_defaults=True)['x'])
        self.assertEqual(16, f_sub_sub.properties_with_values(include_defaults=True)['x'])

        self.assertFalse('x' in f_base.properties_with_values(include_defaults=False))
        self.assertFalse('x' in f_sub.properties_with_values(include_defaults=False))
        self.assertFalse('x' in f_sub_sub.properties_with_values(include_defaults=False))

    def test_include_delegate(self):
        class IsDelegate(HasProps):
            x = Int(12)
            y = String("hello")

        class IncludesDelegateWithPrefix(HasProps):
            z = Include(IsDelegate, use_prefix=True)
            z_y = Int(57) # override the Include

        class IncludesDelegateWithoutPrefix(HasProps):
            z = Include(IsDelegate, use_prefix=False)
            y = Int(42) # override the Include

        class IncludesDelegateWithoutPrefixUsingOverride(HasProps):
            z = Include(IsDelegate, use_prefix=False)
            y = Override(default="world") # override the Include changing just the default

        o = IncludesDelegateWithoutPrefix()
        self.assertEqual(o.x, 12)
        self.assertEqual(o.y, 42)
        self.assertFalse(hasattr(o, 'z'))

        self.assertTrue('x' in o.properties_with_values(include_defaults=True))
        self.assertTrue('y' in o.properties_with_values(include_defaults=True))
        self.assertTrue('x' not in o.properties_with_values(include_defaults=False))
        self.assertTrue('y' not in o.properties_with_values(include_defaults=False))

        o = IncludesDelegateWithoutPrefixUsingOverride()
        self.assertEqual(o.x, 12)
        self.assertEqual(o.y, 'world')
        self.assertFalse(hasattr(o, 'z'))

        self.assertTrue('x' in o.properties_with_values(include_defaults=True))
        self.assertTrue('y' in o.properties_with_values(include_defaults=True))
        self.assertTrue('x' not in o.properties_with_values(include_defaults=False))
        self.assertTrue('y' not in o.properties_with_values(include_defaults=False))

        o2 = IncludesDelegateWithPrefix()
        self.assertEqual(o2.z_x, 12)
        self.assertEqual(o2.z_y, 57)
        self.assertFalse(hasattr(o2, 'z'))
        self.assertFalse(hasattr(o2, 'x'))
        self.assertFalse(hasattr(o2, 'y'))

        self.assertFalse('z' in o2.properties_with_values(include_defaults=True))
        self.assertFalse('x' in o2.properties_with_values(include_defaults=True))
        self.assertFalse('y' in o2.properties_with_values(include_defaults=True))
        self.assertTrue('z_x' in o2.properties_with_values(include_defaults=True))
        self.assertTrue('z_y' in o2.properties_with_values(include_defaults=True))
        self.assertTrue('z_x' not in o2.properties_with_values(include_defaults=False))
        self.assertTrue('z_y' not in o2.properties_with_values(include_defaults=False))

    # def test_kwargs_init(self):
    #     class Foo(HasProps):
    #         x = String
    #         y = Int
    #         z = Float
    #     f = Foo(x = "hello", y = 14)
    #     self.assertEqual(f.x, "hello")
    #     self.assertEqual(f.y, 14)

    #     with self.assertRaises(TypeError):
    #         # This should raise a TypeError: object.__init__() takes no parameters
    #         g = Foo(z = 3.14, q = "blah")

class TestNumberSpec(unittest.TestCase):

    def test_field(self):
        class Foo(HasProps):
            x = NumberSpec("xfield")
        f = Foo()
        self.assertEqual(f.x, "xfield")
        self.assertDictEqual(Foo.__dict__["x"].serializable_value(f), {"field": "xfield"})
        f.x = "my_x"
        self.assertEqual(f.x, "my_x")
        self.assertDictEqual(Foo.__dict__["x"].serializable_value(f), {"field": "my_x"})

    def test_value(self):
        class Foo(HasProps):
            x = NumberSpec("xfield")
        f = Foo()
        self.assertEqual(f.x, "xfield")
        f.x = 12
        self.assertEqual(f.x, 12)
        self.assertDictEqual(Foo.__dict__["x"].serializable_value(f), {"value": 12})
        f.x = 15
        self.assertEqual(f.x, 15)
        self.assertDictEqual(Foo.__dict__["x"].serializable_value(f), {"value": 15})
        f.x = dict(value=32)
        self.assertDictEqual(Foo.__dict__["x"].serializable_value(f), {"value": 32})
        f.x = None
        self.assertIs(Foo.__dict__["x"].serializable_value(f), None)

    def test_default(self):
        class Foo(HasProps):
            y = NumberSpec(default=12)
        f = Foo()
        self.assertEqual(f.y, 12)
        self.assertDictEqual(Foo.__dict__["y"].serializable_value(f), {"value": 12})
        f.y = "y1"
        self.assertEqual(f.y, "y1")
        # Once we set a concrete value, the default is ignored, because it is unused
        f.y = 32
        self.assertEqual(f.y, 32)
        self.assertDictEqual(Foo.__dict__["y"].serializable_value(f), {"value": 32})

    def test_multiple_instances(self):
        class Foo(HasProps):
            x = NumberSpec("xfield")

        a = Foo()
        b = Foo()
        a.x = 13
        b.x = 14
        self.assertEqual(a.x, 13)
        self.assertEqual(b.x, 14)
        self.assertDictEqual(Foo.__dict__["x"].serializable_value(a), {"value": 13})
        self.assertDictEqual(Foo.__dict__["x"].serializable_value(b), {"value": 14})
        b.x = {"field": "x3"}
        self.assertDictEqual(Foo.__dict__["x"].serializable_value(a), {"value": 13})
        self.assertDictEqual(Foo.__dict__["x"].serializable_value(b), {"field": "x3"})

    def test_autocreate_no_parens(self):
        class Foo(HasProps):
            x = NumberSpec

        a = Foo()

        self.assertIs(a.x, None)
        a.x = 14
        self.assertEqual(a.x, 14)

    def test_set_from_json_keeps_mode(self):
        class Foo(HasProps):
            x = NumberSpec(default=None)

        a = Foo()

        self.assertIs(a.x, None)

        # set as a value
        a.x = 14
        self.assertEqual(a.x, 14)
        # set_from_json keeps the previous dict-ness or lack thereof
        a.set_from_json('x', dict(value=16))
        self.assertEqual(a.x, 16)
        # but regular assignment overwrites the previous dict-ness
        a.x = dict(value=17)
        self.assertDictEqual(a.x, dict(value=17))

        # set as a field
        a.x = "bar"
        self.assertEqual(a.x, "bar")
        # set_from_json keeps the previous dict-ness or lack thereof
        a.set_from_json('x', dict(field="foo"))
        self.assertEqual(a.x, "foo")
        # but regular assignment overwrites the previous dict-ness
        a.x = dict(field="baz")
        self.assertDictEqual(a.x, dict(field="baz"))

class TestAngleSpec(unittest.TestCase):
    def test_default_none(self):
        class Foo(HasProps):
            x = AngleSpec(None)

        a = Foo()

        self.assertIs(a.x, None)
        self.assertEqual(a.x_units, 'rad')
        a.x = 14
        self.assertEqual(a.x, 14)
        self.assertEqual(a.x_units, 'rad')

    def test_autocreate_no_parens(self):
        class Foo(HasProps):
            x = AngleSpec

        a = Foo()

        self.assertIs(a.x, None)
        self.assertEqual(a.x_units, 'rad')
        a.x = 14
        self.assertEqual(a.x, 14)
        self.assertEqual(a.x_units, 'rad')

    def test_default_value(self):
        class Foo(HasProps):
            x = AngleSpec(default=14)

        a = Foo()

        self.assertEqual(a.x, 14)
        self.assertEqual(a.x_units, 'rad')

    def test_setting_dict_sets_units(self):
        class Foo(HasProps):
            x = AngleSpec(default=14)

        a = Foo()

        self.assertEqual(a.x, 14)
        self.assertEqual(a.x_units, 'rad')

        a.x = { 'value' : 180, 'units' : 'deg' }
        self.assertDictEqual(a.x, { 'value' : 180 })
        self.assertEqual(a.x_units, 'deg')

    def test_setting_json_sets_units_keeps_dictness(self):
        class Foo(HasProps):
            x = AngleSpec(default=14)

        a = Foo()

        self.assertEqual(a.x, 14)
        self.assertEqual(a.x_units, 'rad')

        a.set_from_json('x', { 'value' : 180, 'units' : 'deg' })
        self.assertEqual(a.x, 180)
        self.assertEqual(a.x_units, 'deg')

    def test_setting_dict_does_not_modify_original_dict(self):
        class Foo(HasProps):
            x = AngleSpec(default=14)

        a = Foo()

        self.assertEqual(a.x, 14)
        self.assertEqual(a.x_units, 'rad')

        new_value = { 'value' : 180, 'units' : 'deg' }
        new_value_copy = copy(new_value)
        self.assertDictEqual(new_value_copy, new_value)

        a.x = new_value
        self.assertDictEqual(a.x, { 'value' : 180 })
        self.assertEqual(a.x_units, 'deg')

        self.assertDictEqual(new_value_copy, new_value)

class TestDistanceSpec(unittest.TestCase):
    def test_default_none(self):
        class Foo(HasProps):
            x = DistanceSpec(None)

        a = Foo()

        self.assertIs(a.x, None)
        self.assertEqual(a.x_units, 'data')
        a.x = 14
        self.assertEqual(a.x, 14)
        self.assertEqual(a.x_units, 'data')

    def test_autocreate_no_parens(self):
        class Foo(HasProps):
            x = DistanceSpec

        a = Foo()

        self.assertIs(a.x, None)
        self.assertEqual(a.x_units, 'data')
        a.x = 14
        self.assertEqual(a.x, 14)
        self.assertEqual(a.x_units, 'data')

    def test_default_value(self):
        class Foo(HasProps):
            x = DistanceSpec(default=14)

        a = Foo()

        self.assertEqual(a.x, 14)
        self.assertEqual(a.x_units, 'data')

class TestColorSpec(unittest.TestCase):

    def test_field(self):
        class Foo(HasProps):
            col = ColorSpec("colorfield")
        desc = Foo.__dict__["col"]
        f = Foo()
        self.assertEqual(f.col, "colorfield")
        self.assertDictEqual(desc.serializable_value(f), {"field": "colorfield"})
        f.col = "myfield"
        self.assertEqual(f.col, "myfield")
        self.assertDictEqual(desc.serializable_value(f), {"field": "myfield"})

    def test_field_default(self):
        class Foo(HasProps):
            col = ColorSpec(default="red")
        desc = Foo.__dict__["col"]
        f = Foo()
        self.assertEqual(f.col, "red")
        self.assertDictEqual(desc.serializable_value(f), {"value": "red"})
        f.col = "myfield"
        self.assertEqual(f.col, "myfield")
        self.assertDictEqual(desc.serializable_value(f), {"field": "myfield"})

    def test_default_tuple(self):
        class Foo(HasProps):
            col = ColorSpec(default=(128, 255, 124))
        desc = Foo.__dict__["col"]
        f = Foo()
        self.assertEqual(f.col, (128, 255, 124))
        self.assertDictEqual(desc.serializable_value(f), {"value": "rgb(128, 255, 124)"})

    def test_fixed_value(self):
        class Foo(HasProps):
            col = ColorSpec("gray")
        desc = Foo.__dict__["col"]
        f = Foo()
        self.assertEqual(f.col, "gray")
        self.assertDictEqual(desc.serializable_value(f), {"value": "gray"})

    def test_named_value(self):
        class Foo(HasProps):
            col = ColorSpec("colorfield")
        desc = Foo.__dict__["col"]
        f = Foo()

        f.col = "red"
        self.assertEqual(f.col, "red")
        self.assertDictEqual(desc.serializable_value(f), {"value": "red"})
        f.col = "forestgreen"
        self.assertEqual(f.col, "forestgreen")
        self.assertDictEqual(desc.serializable_value(f), {"value": "forestgreen"})

    def test_case_insensitive_named_value(self):
        class Foo(HasProps):
            col = ColorSpec("colorfield")
        desc = Foo.__dict__["col"]
        f = Foo()

        f.col = "RED"
        self.assertEqual(f.col, "RED")
        self.assertDictEqual(desc.serializable_value(f), {"value": "RED"})
        f.col = "ForestGreen"
        self.assertEqual(f.col, "ForestGreen")
        self.assertDictEqual(desc.serializable_value(f), {"value": "ForestGreen"})

    def test_named_value_set_none(self):
        class Foo(HasProps):
            col = ColorSpec("colorfield")
        desc = Foo.__dict__["col"]
        f = Foo()
        f.col = None
        self.assertDictEqual(desc.serializable_value(f), {"value": None})

    def test_named_value_unset(self):
        class Foo(HasProps):
            col = ColorSpec("colorfield")
        desc = Foo.__dict__["col"]
        f = Foo()
        self.assertDictEqual(desc.serializable_value(f), {"field": "colorfield"})

    def test_named_color_overriding_default(self):
        class Foo(HasProps):
            col = ColorSpec("colorfield")
        desc = Foo.__dict__["col"]
        f = Foo()
        f.col = "forestgreen"
        self.assertEqual(f.col, "forestgreen")
        self.assertDictEqual(desc.serializable_value(f), {"value": "forestgreen"})
        f.col = "myfield"
        self.assertEqual(f.col, "myfield")
        self.assertDictEqual(desc.serializable_value(f), {"field": "myfield"})

    def test_hex_value(self):
        class Foo(HasProps):
            col = ColorSpec("colorfield")
        desc = Foo.__dict__["col"]
        f = Foo()
        f.col = "#FF004A"
        self.assertEqual(f.col, "#FF004A")
        self.assertDictEqual(desc.serializable_value(f), {"value": "#FF004A"})
        f.col = "myfield"
        self.assertEqual(f.col, "myfield")
        self.assertDictEqual(desc.serializable_value(f), {"field": "myfield"})

    def test_tuple_value(self):
        class Foo(HasProps):
            col = ColorSpec("colorfield")
        desc = Foo.__dict__["col"]
        f = Foo()
        f.col = (128, 200, 255)
        self.assertEqual(f.col, (128, 200, 255))
        self.assertDictEqual(desc.serializable_value(f), {"value": "rgb(128, 200, 255)"})
        f.col = "myfield"
        self.assertEqual(f.col, "myfield")
        self.assertDictEqual(desc.serializable_value(f), {"field": "myfield"})
        f.col = (100, 150, 200, 0.5)
        self.assertEqual(f.col, (100, 150, 200, 0.5))
        self.assertDictEqual(desc.serializable_value(f), {"value": "rgba(100, 150, 200, 0.5)"})

    def test_set_dict(self):
        class Foo(HasProps):
            col = ColorSpec("colorfield")
        desc = Foo.__dict__["col"]
        f = Foo()
        f.col = {"field": "myfield"}
        self.assertDictEqual(f.col, {"field": "myfield"})

        f.col = "field2"
        self.assertEqual(f.col, "field2")
        self.assertDictEqual(desc.serializable_value(f), {"field": "field2"})

class TestDashPattern(unittest.TestCase):

    def test_named(self):
        class Foo(HasProps):
            pat = DashPattern
        f = Foo()

        self.assertEqual(f.pat, [])
        f.pat = "solid"
        self.assertEqual(f.pat, [])
        f.pat = "dashed"
        self.assertEqual(f.pat, [6])
        f.pat = "dotted"
        self.assertEqual(f.pat, [2, 4])
        f.pat = "dotdash"
        self.assertEqual(f.pat, [2, 4, 6, 4])
        f.pat = "dashdot"
        self.assertEqual(f.pat, [6, 4, 2, 4])

    def test_string(self):
        class Foo(HasProps):
            pat = DashPattern
        f = Foo()

        f.pat = ""
        self.assertEqual(f.pat, [])
        f.pat = "2"
        self.assertEqual(f.pat, [2])
        f.pat = "2 4"
        self.assertEqual(f.pat, [2, 4])
        f.pat = "2 4 6"
        self.assertEqual(f.pat, [2, 4, 6])

        with self.assertRaises(ValueError):
            f.pat = "abc 6"

    def test_list(self):
        class Foo(HasProps):
            pat = DashPattern
        f = Foo()

        f.pat = ()
        self.assertEqual(f.pat, ())
        f.pat = (2,)
        self.assertEqual(f.pat, (2,))
        f.pat = (2, 4)
        self.assertEqual(f.pat, (2, 4))
        f.pat = (2, 4, 6)
        self.assertEqual(f.pat, (2, 4, 6))

        with self.assertRaises(ValueError):
            f.pat = (2, 4.2)
        with self.assertRaises(ValueError):
            f.pat = (2, "a")

    def test_invalid(self):
        class Foo(HasProps):
            pat = DashPattern
        f = Foo()

        with self.assertRaises(ValueError):
            f.pat = 10
        with self.assertRaises(ValueError):
            f.pat = 10.1
        with self.assertRaises(ValueError):
            f.pat = {}


class Foo(HasProps):
    pass

class Bar(HasProps):
    pass

class Baz(HasProps):
    pass

class TestProperties(unittest.TestCase):

    def test_Any(self):
        prop = Any()

        self.assertTrue(prop.is_valid(None))
        self.assertTrue(prop.is_valid(False))
        self.assertTrue(prop.is_valid(True))
        self.assertTrue(prop.is_valid(0))
        self.assertTrue(prop.is_valid(1))
        self.assertTrue(prop.is_valid(0.0))
        self.assertTrue(prop.is_valid(1.0))
        self.assertTrue(prop.is_valid(1.0+1.0j))
        self.assertTrue(prop.is_valid(""))
        self.assertTrue(prop.is_valid(()))
        self.assertTrue(prop.is_valid([]))
        self.assertTrue(prop.is_valid({}))
        self.assertTrue(prop.is_valid(Foo()))

    def test_Bool(self):
        prop = Bool()

        self.assertTrue(prop.is_valid(None))
        self.assertTrue(prop.is_valid(False))
        self.assertTrue(prop.is_valid(True))
        self.assertFalse(prop.is_valid(0))
        self.assertFalse(prop.is_valid(1))
        self.assertFalse(prop.is_valid(0.0))
        self.assertFalse(prop.is_valid(1.0))
        self.assertFalse(prop.is_valid(1.0+1.0j))
        self.assertFalse(prop.is_valid(""))
        self.assertFalse(prop.is_valid(()))
        self.assertFalse(prop.is_valid([]))
        self.assertFalse(prop.is_valid({}))
        self.assertFalse(prop.is_valid(Foo()))

        self.assertTrue(prop.is_valid(np.bool8(False)))
        self.assertTrue(prop.is_valid(np.bool8(True)))
        self.assertFalse(prop.is_valid(np.int8(0)))
        self.assertFalse(prop.is_valid(np.int8(1)))
        self.assertFalse(prop.is_valid(np.int16(0)))
        self.assertFalse(prop.is_valid(np.int16(1)))
        self.assertFalse(prop.is_valid(np.int32(0)))
        self.assertFalse(prop.is_valid(np.int32(1)))
        self.assertFalse(prop.is_valid(np.int64(0)))
        self.assertFalse(prop.is_valid(np.int64(1)))
        self.assertFalse(prop.is_valid(np.uint8(0)))
        self.assertFalse(prop.is_valid(np.uint8(1)))
        self.assertFalse(prop.is_valid(np.uint16(0)))
        self.assertFalse(prop.is_valid(np.uint16(1)))
        self.assertFalse(prop.is_valid(np.uint32(0)))
        self.assertFalse(prop.is_valid(np.uint32(1)))
        self.assertFalse(prop.is_valid(np.uint64(0)))
        self.assertFalse(prop.is_valid(np.uint64(1)))
        self.assertFalse(prop.is_valid(np.float16(0)))
        self.assertFalse(prop.is_valid(np.float16(1)))
        self.assertFalse(prop.is_valid(np.float32(0)))
        self.assertFalse(prop.is_valid(np.float32(1)))
        self.assertFalse(prop.is_valid(np.float64(0)))
        self.assertFalse(prop.is_valid(np.float64(1)))
        self.assertFalse(prop.is_valid(np.complex64(1.0+1.0j)))
        self.assertFalse(prop.is_valid(np.complex128(1.0+1.0j)))
        if hasattr(np, "complex256"):
            self.assertFalse(prop.is_valid(np.complex256(1.0+1.0j)))

    def test_Int(self):
        prop = Int()

        self.assertTrue(prop.is_valid(None))
        # TODO: self.assertFalse(prop.is_valid(False))
        # TODO: self.assertFalse(prop.is_valid(True))
        self.assertTrue(prop.is_valid(0))
        self.assertTrue(prop.is_valid(1))
        self.assertFalse(prop.is_valid(0.0))
        self.assertFalse(prop.is_valid(1.0))
        self.assertFalse(prop.is_valid(1.0+1.0j))
        self.assertFalse(prop.is_valid(""))
        self.assertFalse(prop.is_valid(()))
        self.assertFalse(prop.is_valid([]))
        self.assertFalse(prop.is_valid({}))
        self.assertFalse(prop.is_valid(Foo()))

        # TODO: self.assertFalse(prop.is_valid(np.bool8(False)))
        # TODO: self.assertFalse(prop.is_valid(np.bool8(True)))
        self.assertTrue(prop.is_valid(np.int8(0)))
        self.assertTrue(prop.is_valid(np.int8(1)))
        self.assertTrue(prop.is_valid(np.int16(0)))
        self.assertTrue(prop.is_valid(np.int16(1)))
        self.assertTrue(prop.is_valid(np.int32(0)))
        self.assertTrue(prop.is_valid(np.int32(1)))
        self.assertTrue(prop.is_valid(np.int64(0)))
        self.assertTrue(prop.is_valid(np.int64(1)))
        self.assertTrue(prop.is_valid(np.uint8(0)))
        self.assertTrue(prop.is_valid(np.uint8(1)))
        self.assertTrue(prop.is_valid(np.uint16(0)))
        self.assertTrue(prop.is_valid(np.uint16(1)))
        self.assertTrue(prop.is_valid(np.uint32(0)))
        self.assertTrue(prop.is_valid(np.uint32(1)))
        self.assertTrue(prop.is_valid(np.uint64(0)))
        self.assertTrue(prop.is_valid(np.uint64(1)))
        self.assertFalse(prop.is_valid(np.float16(0)))
        self.assertFalse(prop.is_valid(np.float16(1)))
        self.assertFalse(prop.is_valid(np.float32(0)))
        self.assertFalse(prop.is_valid(np.float32(1)))
        self.assertFalse(prop.is_valid(np.float64(0)))
        self.assertFalse(prop.is_valid(np.float64(1)))
        self.assertFalse(prop.is_valid(np.complex64(1.0+1.0j)))
        self.assertFalse(prop.is_valid(np.complex128(1.0+1.0j)))
        if hasattr(np, "complex256"):
            self.assertFalse(prop.is_valid(np.complex256(1.0+1.0j)))

    def test_Float(self):
        prop = Float()

        self.assertTrue(prop.is_valid(None))
        # TODO: self.assertFalse(prop.is_valid(False))
        # TODO: self.assertFalse(prop.is_valid(True))
        self.assertTrue(prop.is_valid(0))
        self.assertTrue(prop.is_valid(1))
        self.assertTrue(prop.is_valid(0.0))
        self.assertTrue(prop.is_valid(1.0))
        self.assertFalse(prop.is_valid(1.0+1.0j))
        self.assertFalse(prop.is_valid(""))
        self.assertFalse(prop.is_valid(()))
        self.assertFalse(prop.is_valid([]))
        self.assertFalse(prop.is_valid({}))
        self.assertFalse(prop.is_valid(Foo()))

        # TODO: self.assertFalse(prop.is_valid(np.bool8(False)))
        # TODO: self.assertFalse(prop.is_valid(np.bool8(True)))
        self.assertTrue(prop.is_valid(np.int8(0)))
        self.assertTrue(prop.is_valid(np.int8(1)))
        self.assertTrue(prop.is_valid(np.int16(0)))
        self.assertTrue(prop.is_valid(np.int16(1)))
        self.assertTrue(prop.is_valid(np.int32(0)))
        self.assertTrue(prop.is_valid(np.int32(1)))
        self.assertTrue(prop.is_valid(np.int64(0)))
        self.assertTrue(prop.is_valid(np.int64(1)))
        self.assertTrue(prop.is_valid(np.uint8(0)))
        self.assertTrue(prop.is_valid(np.uint8(1)))
        self.assertTrue(prop.is_valid(np.uint16(0)))
        self.assertTrue(prop.is_valid(np.uint16(1)))
        self.assertTrue(prop.is_valid(np.uint32(0)))
        self.assertTrue(prop.is_valid(np.uint32(1)))
        self.assertTrue(prop.is_valid(np.uint64(0)))
        self.assertTrue(prop.is_valid(np.uint64(1)))
        self.assertTrue(prop.is_valid(np.float16(0)))
        self.assertTrue(prop.is_valid(np.float16(1)))
        self.assertTrue(prop.is_valid(np.float32(0)))
        self.assertTrue(prop.is_valid(np.float32(1)))
        self.assertTrue(prop.is_valid(np.float64(0)))
        self.assertTrue(prop.is_valid(np.float64(1)))
        self.assertFalse(prop.is_valid(np.complex64(1.0+1.0j)))
        self.assertFalse(prop.is_valid(np.complex128(1.0+1.0j)))
        if hasattr(np, "complex256"):
            self.assertFalse(prop.is_valid(np.complex256(1.0+1.0j)))

    def test_Complex(self):
        prop = Complex()

        self.assertTrue(prop.is_valid(None))
        # TODO: self.assertFalse(prop.is_valid(False))
        # TODO: self.assertFalse(prop.is_valid(True))
        self.assertTrue(prop.is_valid(0))
        self.assertTrue(prop.is_valid(1))
        self.assertTrue(prop.is_valid(0.0))
        self.assertTrue(prop.is_valid(1.0))
        self.assertTrue(prop.is_valid(1.0+1.0j))
        self.assertFalse(prop.is_valid(""))
        self.assertFalse(prop.is_valid(()))
        self.assertFalse(prop.is_valid([]))
        self.assertFalse(prop.is_valid({}))
        self.assertFalse(prop.is_valid(Foo()))

        # TODO: self.assertFalse(prop.is_valid(np.bool8(False)))
        # TODO: self.assertFalse(prop.is_valid(np.bool8(True)))
        self.assertTrue(prop.is_valid(np.int8(0)))
        self.assertTrue(prop.is_valid(np.int8(1)))
        self.assertTrue(prop.is_valid(np.int16(0)))
        self.assertTrue(prop.is_valid(np.int16(1)))
        self.assertTrue(prop.is_valid(np.int32(0)))
        self.assertTrue(prop.is_valid(np.int32(1)))
        self.assertTrue(prop.is_valid(np.int64(0)))
        self.assertTrue(prop.is_valid(np.int64(1)))
        self.assertTrue(prop.is_valid(np.uint8(0)))
        self.assertTrue(prop.is_valid(np.uint8(1)))
        self.assertTrue(prop.is_valid(np.uint16(0)))
        self.assertTrue(prop.is_valid(np.uint16(1)))
        self.assertTrue(prop.is_valid(np.uint32(0)))
        self.assertTrue(prop.is_valid(np.uint32(1)))
        self.assertTrue(prop.is_valid(np.uint64(0)))
        self.assertTrue(prop.is_valid(np.uint64(1)))
        self.assertTrue(prop.is_valid(np.float16(0)))
        self.assertTrue(prop.is_valid(np.float16(1)))
        self.assertTrue(prop.is_valid(np.float32(0)))
        self.assertTrue(prop.is_valid(np.float32(1)))
        self.assertTrue(prop.is_valid(np.float64(0)))
        self.assertTrue(prop.is_valid(np.float64(1)))
        self.assertTrue(prop.is_valid(np.complex64(1.0+1.0j)))
        self.assertTrue(prop.is_valid(np.complex128(1.0+1.0j)))
        if hasattr(np, "complex256"):
            self.assertTrue(prop.is_valid(np.complex256(1.0+1.0j)))

    def test_String(self):
        prop = String()

        self.assertTrue(prop.is_valid(None))
        self.assertFalse(prop.is_valid(False))
        self.assertFalse(prop.is_valid(True))
        self.assertFalse(prop.is_valid(0))
        self.assertFalse(prop.is_valid(1))
        self.assertFalse(prop.is_valid(0.0))
        self.assertFalse(prop.is_valid(1.0))
        self.assertFalse(prop.is_valid(1.0+1.0j))
        self.assertTrue(prop.is_valid(""))
        self.assertFalse(prop.is_valid(()))
        self.assertFalse(prop.is_valid([]))
        self.assertFalse(prop.is_valid({}))
        self.assertFalse(prop.is_valid(Foo()))

    def test_Regex(self):
        with self.assertRaises(TypeError):
            prop = Regex()

        prop = Regex("^x*$")

        self.assertTrue(prop.is_valid(None))
        self.assertFalse(prop.is_valid(False))
        self.assertFalse(prop.is_valid(True))
        self.assertFalse(prop.is_valid(0))
        self.assertFalse(prop.is_valid(1))
        self.assertFalse(prop.is_valid(0.0))
        self.assertFalse(prop.is_valid(1.0))
        self.assertFalse(prop.is_valid(1.0+1.0j))
        self.assertTrue(prop.is_valid(""))
        self.assertFalse(prop.is_valid(()))
        self.assertFalse(prop.is_valid([]))
        self.assertFalse(prop.is_valid({}))
        self.assertFalse(prop.is_valid(Foo()))

    def test_Seq(self):
        with self.assertRaises(TypeError):
            prop = Seq()

        prop = Seq(Int)

        self.assertTrue(prop.is_valid(None))
        self.assertFalse(prop.is_valid(False))
        self.assertFalse(prop.is_valid(True))
        self.assertFalse(prop.is_valid(0))
        self.assertFalse(prop.is_valid(1))
        self.assertFalse(prop.is_valid(0.0))
        self.assertFalse(prop.is_valid(1.0))
        self.assertFalse(prop.is_valid(1.0+1.0j))
        self.assertFalse(prop.is_valid(""))
        self.assertTrue(prop.is_valid(()))
        self.assertTrue(prop.is_valid([]))
        self.assertTrue(prop.is_valid(np.array([])))
        self.assertFalse(prop.is_valid(set([])))
        self.assertFalse(prop.is_valid({}))
        self.assertTrue(prop.is_valid((1, 2)))
        self.assertTrue(prop.is_valid([1, 2]))
        self.assertTrue(prop.is_valid(np.array([1, 2])))
        self.assertFalse(prop.is_valid({1, 2}))
        self.assertFalse(prop.is_valid({1: 2}))
        self.assertFalse(prop.is_valid(Foo()))

        df = pd.DataFrame([1, 2])
        self.assertTrue(prop.is_valid(df.index))
        self.assertTrue(prop.is_valid(df.iloc[0]))

    def test_List(self):
        with self.assertRaises(TypeError):
            prop = List()

        prop = List(Int)

        self.assertTrue(prop.is_valid(None))
        self.assertFalse(prop.is_valid(False))
        self.assertFalse(prop.is_valid(True))
        self.assertFalse(prop.is_valid(0))
        self.assertFalse(prop.is_valid(1))
        self.assertFalse(prop.is_valid(0.0))
        self.assertFalse(prop.is_valid(1.0))
        self.assertFalse(prop.is_valid(1.0+1.0j))
        self.assertFalse(prop.is_valid(""))
        self.assertFalse(prop.is_valid(()))
        self.assertTrue(prop.is_valid([]))
        self.assertFalse(prop.is_valid({}))
        self.assertFalse(prop.is_valid(Foo()))

    def test_Dict(self):
        with self.assertRaises(TypeError):
            prop = Dict()

        prop = Dict(String, List(Int))

        self.assertTrue(prop.is_valid(None))
        self.assertFalse(prop.is_valid(False))
        self.assertFalse(prop.is_valid(True))
        self.assertFalse(prop.is_valid(0))
        self.assertFalse(prop.is_valid(1))
        self.assertFalse(prop.is_valid(0.0))
        self.assertFalse(prop.is_valid(1.0))
        self.assertFalse(prop.is_valid(1.0+1.0j))
        self.assertFalse(prop.is_valid(""))
        self.assertFalse(prop.is_valid(()))
        self.assertFalse(prop.is_valid([]))
        self.assertTrue(prop.is_valid({}))
        self.assertFalse(prop.is_valid(Foo()))

    def test_Tuple(self):
        with self.assertRaises(TypeError):
            prop = Tuple()

        with self.assertRaises(TypeError):
            prop = Tuple(Int)

        prop = Tuple(Int, String, List(Int))

        self.assertTrue(prop.is_valid(None))
        self.assertFalse(prop.is_valid(False))
        self.assertFalse(prop.is_valid(True))
        self.assertFalse(prop.is_valid(0))
        self.assertFalse(prop.is_valid(1))
        self.assertFalse(prop.is_valid(0.0))
        self.assertFalse(prop.is_valid(1.0))
        self.assertFalse(prop.is_valid(1.0+1.0j))
        self.assertFalse(prop.is_valid(""))
        self.assertFalse(prop.is_valid(()))
        self.assertFalse(prop.is_valid([]))
        self.assertFalse(prop.is_valid({}))
        self.assertFalse(prop.is_valid(Foo()))

        self.assertTrue(prop.is_valid((1, "", [1, 2, 3])))
        self.assertFalse(prop.is_valid((1.0, "", [1, 2, 3])))
        self.assertFalse(prop.is_valid((1, True, [1, 2, 3])))
        self.assertFalse(prop.is_valid((1, "", (1, 2, 3))))
        self.assertFalse(prop.is_valid((1, "", [1, 2, "xyz"])))

    def test_Instance(self):
        with self.assertRaises(TypeError):
            prop = Instance()

        prop = Instance(Foo)

        self.assertTrue(prop.is_valid(None))
        self.assertFalse(prop.is_valid(False))
        self.assertFalse(prop.is_valid(True))
        self.assertFalse(prop.is_valid(0))
        self.assertFalse(prop.is_valid(1))
        self.assertFalse(prop.is_valid(0.0))
        self.assertFalse(prop.is_valid(1.0))
        self.assertFalse(prop.is_valid(1.0+1.0j))
        self.assertFalse(prop.is_valid(""))
        self.assertFalse(prop.is_valid(()))
        self.assertFalse(prop.is_valid([]))
        self.assertFalse(prop.is_valid({}))
        self.assertTrue(prop.is_valid(Foo()))

        self.assertFalse(prop.is_valid(Bar()))
        self.assertFalse(prop.is_valid(Baz()))

    def test_Instance_from_json(self):
        class MapOptions(HasProps):
            lat = Float
            lng = Float
            zoom = Int(12)

        v1 = Instance(MapOptions).from_json(dict(lat=1, lng=2))
        v2 = MapOptions(lat=1, lng=2)
        self.assertTrue(v1.equals(v2))

    def test_Interval(self):
        with self.assertRaises(TypeError):
            prop = Interval()

        with self.assertRaises(ValueError):
            prop = Interval(Int, 0.0, 1.0)

        prop = Interval(Int, 0, 255)

        self.assertTrue(prop.is_valid(None))
        # TODO: self.assertFalse(prop.is_valid(False))
        # TODO: self.assertFalse(prop.is_valid(True))
        self.assertTrue(prop.is_valid(0))
        self.assertTrue(prop.is_valid(1))
        self.assertFalse(prop.is_valid(0.0))
        self.assertFalse(prop.is_valid(1.0))
        self.assertFalse(prop.is_valid(1.0+1.0j))
        self.assertFalse(prop.is_valid(""))
        self.assertFalse(prop.is_valid(()))
        self.assertFalse(prop.is_valid([]))
        self.assertFalse(prop.is_valid({}))
        self.assertFalse(prop.is_valid(Foo()))

        self.assertTrue(prop.is_valid(127))
        self.assertFalse(prop.is_valid(-1))
        self.assertFalse(prop.is_valid(256))

        prop = Interval(Float, 0.0, 1.0)

        self.assertTrue(prop.is_valid(None))
        # TODO: self.assertFalse(prop.is_valid(False))
        # TODO: self.assertFalse(prop.is_valid(True))
        self.assertTrue(prop.is_valid(0))
        self.assertTrue(prop.is_valid(1))
        self.assertTrue(prop.is_valid(0.0))
        self.assertTrue(prop.is_valid(1.0))
        self.assertFalse(prop.is_valid(1.0+1.0j))
        self.assertFalse(prop.is_valid(""))
        self.assertFalse(prop.is_valid(()))
        self.assertFalse(prop.is_valid([]))
        self.assertFalse(prop.is_valid({}))
        self.assertFalse(prop.is_valid(Foo()))

        self.assertTrue(prop.is_valid(0.5))
        self.assertFalse(prop.is_valid(-0.001))
        self.assertFalse(prop.is_valid( 1.001))

    def test_Either(self):
        with self.assertRaises(TypeError):
            prop = Either()

        prop = Either(Interval(Int, 0, 100), Regex("^x*$"), List(Int))

        self.assertTrue(prop.is_valid(None))
        # TODO: self.assertFalse(prop.is_valid(False))
        # TODO: self.assertFalse(prop.is_valid(True))
        self.assertTrue(prop.is_valid(0))
        self.assertTrue(prop.is_valid(1))
        self.assertFalse(prop.is_valid(0.0))
        self.assertFalse(prop.is_valid(1.0))
        self.assertFalse(prop.is_valid(1.0+1.0j))
        self.assertTrue(prop.is_valid(""))
        self.assertFalse(prop.is_valid(()))
        self.assertTrue(prop.is_valid([]))
        self.assertFalse(prop.is_valid({}))
        self.assertFalse(prop.is_valid(Foo()))

        self.assertTrue(prop.is_valid(100))
        self.assertFalse(prop.is_valid(-100))
        self.assertTrue(prop.is_valid("xxx"))
        self.assertFalse(prop.is_valid("yyy"))
        self.assertTrue(prop.is_valid([1, 2, 3]))
        self.assertFalse(prop.is_valid([1, 2, ""]))

    def test_Enum(self):
        with self.assertRaises(TypeError):
            prop = Enum()

        with self.assertRaises(TypeError):
            prop = Enum("red", "green", 1)

        with self.assertRaises(TypeError):
            prop = Enum("red", "green", "red")

        prop = Enum("red", "green", "blue")

        self.assertTrue(prop.is_valid(None))
        self.assertFalse(prop.is_valid(False))
        self.assertFalse(prop.is_valid(True))
        self.assertFalse(prop.is_valid(0))
        self.assertFalse(prop.is_valid(1))
        self.assertFalse(prop.is_valid(0.0))
        self.assertFalse(prop.is_valid(1.0))
        self.assertFalse(prop.is_valid(1.0+1.0j))
        self.assertFalse(prop.is_valid(""))
        self.assertFalse(prop.is_valid(()))
        self.assertFalse(prop.is_valid([]))
        self.assertFalse(prop.is_valid({}))
        self.assertFalse(prop.is_valid(Foo()))

        self.assertTrue(prop.is_valid("red"))
        self.assertTrue(prop.is_valid("green"))
        self.assertTrue(prop.is_valid("blue"))

        self.assertFalse(prop.is_valid("RED"))
        self.assertFalse(prop.is_valid("GREEN"))
        self.assertFalse(prop.is_valid("BLUE"))

        self.assertFalse(prop.is_valid(" red"))
        self.assertFalse(prop.is_valid(" green"))
        self.assertFalse(prop.is_valid(" blue"))

        from bokeh.core.enums import LineJoin
        prop = Enum(LineJoin)

        self.assertTrue(prop.is_valid(None))
        self.assertFalse(prop.is_valid(False))
        self.assertFalse(prop.is_valid(True))
        self.assertFalse(prop.is_valid(0))
        self.assertFalse(prop.is_valid(1))
        self.assertFalse(prop.is_valid(0.0))
        self.assertFalse(prop.is_valid(1.0))
        self.assertFalse(prop.is_valid(1.0+1.0j))
        self.assertFalse(prop.is_valid(""))
        self.assertFalse(prop.is_valid(()))
        self.assertFalse(prop.is_valid([]))
        self.assertFalse(prop.is_valid({}))
        self.assertFalse(prop.is_valid(Foo()))

        self.assertTrue(prop.is_valid("miter"))
        self.assertTrue(prop.is_valid("round"))
        self.assertTrue(prop.is_valid("bevel"))

        self.assertFalse(prop.is_valid("MITER"))
        self.assertFalse(prop.is_valid("ROUND"))
        self.assertFalse(prop.is_valid("BEVEL"))

        self.assertFalse(prop.is_valid(" miter"))
        self.assertFalse(prop.is_valid(" round"))
        self.assertFalse(prop.is_valid(" bevel"))

        from bokeh.core.enums import NamedColor
        prop = Enum(NamedColor)

        self.assertTrue(prop.is_valid("red"))
        self.assertTrue(prop.is_valid("Red"))
        self.assertTrue(prop.is_valid("RED"))

    def test_Color(self):
        prop = Color()

        self.assertTrue(prop.is_valid(None))
        self.assertFalse(prop.is_valid(False))
        self.assertFalse(prop.is_valid(True))
        self.assertFalse(prop.is_valid(0))
        self.assertFalse(prop.is_valid(1))
        self.assertFalse(prop.is_valid(0.0))
        self.assertFalse(prop.is_valid(1.0))
        self.assertFalse(prop.is_valid(1.0+1.0j))
        self.assertFalse(prop.is_valid(""))
        self.assertFalse(prop.is_valid(()))
        self.assertFalse(prop.is_valid([]))
        self.assertFalse(prop.is_valid({}))
        self.assertFalse(prop.is_valid(Foo()))

        self.assertTrue(prop.is_valid((0, 127, 255)))
        self.assertFalse(prop.is_valid((0, -127, 255)))
        self.assertFalse(prop.is_valid((0, 127)))
        self.assertFalse(prop.is_valid((0, 127, 1.0)))
        self.assertFalse(prop.is_valid((0, 127, 255, 255)))
        self.assertTrue(prop.is_valid((0, 127, 255, 1.0)))

        self.assertTrue(prop.is_valid("#00aaff"))
        self.assertTrue(prop.is_valid("#00AAFF"))
        self.assertTrue(prop.is_valid("#00AaFf"))
        self.assertFalse(prop.is_valid("00aaff"))
        self.assertFalse(prop.is_valid("00AAFF"))
        self.assertFalse(prop.is_valid("00AaFf"))
        self.assertFalse(prop.is_valid("#00AaFg"))
        self.assertFalse(prop.is_valid("#00AaFff"))

        self.assertTrue(prop.is_valid("blue"))
        self.assertTrue(prop.is_valid("BLUE"))
        self.assertFalse(prop.is_valid("foobar"))

    def test_Align(self):
        prop = Align() # TODO
        assert prop

    def test_DashPattern(self):
        prop = DashPattern()

        self.assertTrue(prop.is_valid(None))
        self.assertFalse(prop.is_valid(False))
        self.assertFalse(prop.is_valid(True))
        self.assertFalse(prop.is_valid(0))
        self.assertFalse(prop.is_valid(1))
        self.assertFalse(prop.is_valid(0.0))
        self.assertFalse(prop.is_valid(1.0))
        self.assertFalse(prop.is_valid(1.0+1.0j))
        self.assertTrue(prop.is_valid(""))
        self.assertTrue(prop.is_valid(()))
        self.assertTrue(prop.is_valid([]))
        self.assertFalse(prop.is_valid({}))
        self.assertFalse(prop.is_valid(Foo()))

        self.assertTrue(prop.is_valid("solid"))
        self.assertTrue(prop.is_valid("dashed"))
        self.assertTrue(prop.is_valid("dotted"))
        self.assertTrue(prop.is_valid("dotdash"))
        self.assertTrue(prop.is_valid("dashdot"))
        self.assertFalse(prop.is_valid("DASHDOT"))

        self.assertTrue(prop.is_valid([1, 2, 3]))
        self.assertFalse(prop.is_valid([1, 2, 3.0]))

        self.assertTrue(prop.is_valid("1 2 3"))
        self.assertFalse(prop.is_valid("1 2 x"))

    def test_Size(self):
        prop = Size()

        self.assertTrue(prop.is_valid(None))
        # TODO: self.assertFalse(prop.is_valid(False))
        # TODO: self.assertFalse(prop.is_valid(True))
        self.assertTrue(prop.is_valid(0))
        self.assertTrue(prop.is_valid(1))
        self.assertTrue(prop.is_valid(0.0))
        self.assertTrue(prop.is_valid(1.0))
        self.assertFalse(prop.is_valid(1.0+1.0j))
        self.assertFalse(prop.is_valid(""))
        self.assertFalse(prop.is_valid(()))
        self.assertFalse(prop.is_valid([]))
        self.assertFalse(prop.is_valid({}))
        self.assertFalse(prop.is_valid(Foo()))

        self.assertTrue(prop.is_valid(100))
        self.assertTrue(prop.is_valid(100.1))
        self.assertFalse(prop.is_valid(-100))
        self.assertFalse(prop.is_valid(-0.001))

    def test_Percent(self):
        prop = Percent()

        self.assertTrue(prop.is_valid(None))
        # TODO: self.assertFalse(prop.is_valid(False))
        # TODO: self.assertFalse(prop.is_valid(True))
        self.assertTrue(prop.is_valid(0))
        self.assertTrue(prop.is_valid(1))
        self.assertTrue(prop.is_valid(0.0))
        self.assertTrue(prop.is_valid(1.0))
        self.assertFalse(prop.is_valid(1.0+1.0j))
        self.assertFalse(prop.is_valid(""))
        self.assertFalse(prop.is_valid(()))
        self.assertFalse(prop.is_valid([]))
        self.assertFalse(prop.is_valid({}))
        self.assertFalse(prop.is_valid(Foo()))

        self.assertTrue(prop.is_valid(0.5))
        self.assertFalse(prop.is_valid(-0.001))
        self.assertFalse(prop.is_valid( 1.001))

    def test_Angle(self):
        prop = Angle()

        self.assertTrue(prop.is_valid(None))
        # TODO: self.assertFalse(prop.is_valid(False))
        # TODO: self.assertFalse(prop.is_valid(True))
        self.assertTrue(prop.is_valid(0))
        self.assertTrue(prop.is_valid(1))
        self.assertTrue(prop.is_valid(0.0))
        self.assertTrue(prop.is_valid(1.0))
        self.assertFalse(prop.is_valid(1.0+1.0j))
        self.assertFalse(prop.is_valid(""))
        self.assertFalse(prop.is_valid(()))
        self.assertFalse(prop.is_valid([]))
        self.assertFalse(prop.is_valid({}))
        self.assertFalse(prop.is_valid(Foo()))

    def test_MinMaxBounds_with_no_datetime(self):
        prop = MinMaxBounds(accept_datetime=False)

        # Valid values
        self.assertTrue(prop.is_valid('auto'))
        self.assertTrue(prop.is_valid(None))
        self.assertTrue(prop.is_valid((12, 13)))
        self.assertTrue(prop.is_valid((-32, -13)))
        self.assertTrue(prop.is_valid((12.1, 13.1)))
        self.assertTrue(prop.is_valid((None, 13.1)))
        self.assertTrue(prop.is_valid((-22, None)))

        # Invalid values
        self.assertFalse(prop.is_valid('string'))
        self.assertFalse(prop.is_valid(12))
        self.assertFalse(prop.is_valid(('a', 'b')))
        self.assertFalse(prop.is_valid((13, 12)))
        self.assertFalse(prop.is_valid((13.1, 12.2)))
        self.assertFalse(prop.is_valid((datetime.date(2012, 10, 1), datetime.date(2012, 12, 2))))

    def test_MinMaxBounds_with_datetime(self):
        prop = MinMaxBounds(accept_datetime=True)

        # Valid values
        self.assertTrue(prop.is_valid((datetime.date(2012, 10, 1), datetime.date(2012, 12, 2))))

        # Invalid values
        self.assertFalse(prop.is_valid((datetime.date(2012, 10, 1), 22)))

def test_HasProps_equals():
    class Foo(HasProps):
        x = Int(12)
        y = String("hello")
        z = List(Int, [1,2,3])

    class FooUnrelated(HasProps):
        x = Int(12)
        y = String("hello")
        z = List(Int, [1,2,3])

    v = Foo().equals(Foo())
    assert v is True

    v = Foo(x=1).equals(Foo(x=1))
    assert v is True

    v = Foo(x=1).equals(Foo(x=2))
    assert v is False

    v = Foo(x=1).equals(1)
    assert v is False

    v = Foo().equals(FooUnrelated())
    assert v is False

def test_HasProps_clone():
    p1 = Plot(plot_width=1000)
    c1 = p1.properties_with_values(include_defaults=False)
    p2 = p1._clone()
    c2 = p2.properties_with_values(include_defaults=False)
    assert c1 == c2

<<<<<<< HEAD
def test_HasProps__repr_pretty_():
    class Foo1(HasProps):
        a = Int(12)
        b = String("hello")

    assert pretty(Foo1()) == "bokeh.core.tests.test_properties.Foo1(a=12, b='hello')"

    class Foo2(HasProps):
        a = Int(12)
        b = String("hello")
        c = List(Int, [1, 2, 3])

    assert pretty(Foo2()) == "bokeh.core.tests.test_properties.Foo2(a=12, b='hello', c=[1, 2, 3])"

    class Foo3(HasProps):
        a = Int(12)
        b = String("hello")
        c = List(Int, [1, 2, 3])
        d = Float(None)

    assert pretty(Foo3()) == "bokeh.core.tests.test_properties.Foo3(a=12, b='hello', c=[1, 2, 3], d=None)"

    class Foo4(HasProps):
        a = Int(12)
        b = String("hello")
        c = List(Int, [1, 2, 3])
        d = Float(None)
        e = Instance(Foo1, lambda: Foo1())

    assert pretty(Foo4()) == """\
bokeh.core.tests.test_properties.Foo4(
    a=12,
    b='hello',
    c=[1, 2, 3],
    d=None,
    e=bokeh.core.tests.test_properties.Foo1(a=12, b='hello'))"""

    class Foo5(HasProps):
        foo6 = Any            # can't use Instance(".core.tests.test_properties.Foo6")

    class Foo6(HasProps):
        foo5 = Instance(Foo5)

    f5 = Foo5()
    f6 = Foo6(foo5=f5)
    f5.foo6 = f6

    assert pretty(f5) == """\
bokeh.core.tests.test_properties.Foo5(
    foo6=bokeh.core.tests.test_properties.Foo6(
        foo5=bokeh.core.tests.test_properties.Foo5(...)))"""

=======
>>>>>>> 22b6bc2b
def test_titleprop_transforms_string_into_title_object():
    class Foo(HasProps):
        title = TitleProp
    f = Foo(title="hello")
    assert isinstance(f.title, Title)
    assert f.title.text == "hello"<|MERGE_RESOLUTION|>--- conflicted
+++ resolved
@@ -1514,7 +1514,6 @@
     c2 = p2.properties_with_values(include_defaults=False)
     assert c1 == c2
 
-<<<<<<< HEAD
 def test_HasProps__repr_pretty_():
     class Foo1(HasProps):
         a = Int(12)
@@ -1567,8 +1566,6 @@
     foo6=bokeh.core.tests.test_properties.Foo6(
         foo5=bokeh.core.tests.test_properties.Foo5(...)))"""
 
-=======
->>>>>>> 22b6bc2b
 def test_titleprop_transforms_string_into_title_object():
     class Foo(HasProps):
         title = TitleProp
