--- conflicted
+++ resolved
@@ -173,10 +173,8 @@
 #: Specify different callback policies for the slider widget
 SliderCallbackPolicy = enumeration("continuous", "throttle", "mouseup")
 
-<<<<<<< HEAD
 #: Specify a distribution to use for the Jitter class
 JitterRandomDistribution = enumeration("uniform", "normal")
-=======
+
 #: Specify sorting directions
 SortDirection = enumeration("ascending", "descending")
->>>>>>> aea7b011
