--- conflicted
+++ resolved
@@ -96,18 +96,10 @@
       end:   @get('border_left') + @get('inner_width')
     })
     @register_property('inner_range_horizontal',
-<<<<<<< HEAD
-      () ->
-        new Range1d(
-          start: @get('border_left'),
-          end:   @get('border_left') + @get('inner_width')
-        )
-=======
         () ->
           _inner_range_horizontal.set('start', @get('border_left'))
           _inner_range_horizontal.set('end', @get('border_left') + @get('inner_width'))
           return _inner_range_horizontal
->>>>>>> 9404d1ad
       , true)
     @add_dependencies('inner_range_horizontal', this, ['border_left', 'inner_width'])
 
@@ -116,18 +108,10 @@
       end:   @get('border_bottom') + @get('inner_height')
     })
     @register_property('inner_range_vertical',
-<<<<<<< HEAD
-      () ->
-        new Range1d(
-          start: @get('border_bottom'),
-          end:   @get('border_bottom') + @get('inner_height')
-        )
-=======
         () ->
           _inner_range_vertical.set('start', @get('border_bottom'))
           _inner_range_vertical.set('end', @get('border_bottom') + @get('inner_height'))
           return _inner_range_vertical
->>>>>>> 9404d1ad
       , true)
     @add_dependencies('inner_range_vertical', this, ['border_bottom', 'inner_height'])
 
