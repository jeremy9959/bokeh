--- conflicted
+++ resolved
@@ -1,17 +1,9 @@
 define [
   "common/base",
-<<<<<<< HEAD
   "server/serverutils",
   "common/socket",
   "common/load_models"
 ], (base, serverutils, socket, load_models) ->
-=======
-  "require",
-  "common/has_properties",
-  "common/socket",
-  "common/load_models"
-], (base, require, HasProperties, socket, load_models) ->
->>>>>>> 465cc1c2
 
   #not proud of this refactor... but we can make it better later
   Deferreds = {}
