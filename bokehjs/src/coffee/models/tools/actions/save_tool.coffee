--- conflicted
+++ resolved
@@ -2,11 +2,7 @@
 
 export class SaveToolView extends ActionToolView
 
-<<<<<<< HEAD
-  do: () -> @plot_view.save("bokeh_plot")
-=======
-  doit: () -> @plot_view.save("bokeh_plot.png")
->>>>>>> e83b928a
+  doit: () -> @plot_view.save("bokeh_plot")
 
 export class SaveTool extends ActionTool
   default_view: SaveToolView
