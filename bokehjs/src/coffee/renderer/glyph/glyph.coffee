--- conflicted
+++ resolved
@@ -62,93 +62,7 @@
       @_set_data()
 
       # just use the length of the last added field
-<<<<<<< HEAD
-      len = @[field].length
-
-      @all_indices = [0...len]
-
-      @have_new_data = true
-
-      if request_render
-        @request_render()
-
-    render: () ->
-      if @need_set_data
-        @set_data(false)
-        @need_set_data = false
-
-      @_map_data()
-
-      if @_mask_data? and (@plot_view.x_range.type != "FactorRange") and (@plot_view.y_range.type != "FactorRange")
-        indices = @_mask_data()
-      else
-        indices = @all_indices
-
-      ctx = @plot_view.canvas_view.ctx
-      ctx.save()
-
-      do_render = (ctx, indices, glyph_props) =>
-        source = @mget('data_source')
-
-        if @have_new_data
-          if glyph_props.fill_properties? and glyph_props.fill_properties.do_fill
-            glyph_props.fill_properties.set_prop_cache(source)
-          if glyph_props.line_properties? and glyph_props.line_properties.do_stroke
-            glyph_props.line_properties.set_prop_cache(source)
-          if glyph_props.text_properties?
-            glyph_props.text_properties.set_prop_cache(source)
-
-        @_render(ctx, indices, glyph_props)
-
-      selection = @mget('data_source').get('selection')
-      if selection? and selection.length > 0
-        selected_indices = selection
-      else
-        selected_indices = []
-
-      t0 = Date.now()
-
-      if selected_indices? and selected_indices.length and @have_selection_props
-
-        # reset the selection mask
-        selected_mask = (false for i in @all_indices)
-        for idx in selected_indices
-          selected_mask[idx] = true
-
-        # intersect/different selection with render mask
-        selected = new Array()
-        nonselected = new Array()
-        for i in indices
-          if selected_mask[i]
-            selected.push(i)
-          else
-            nonselected.push(i)
-
-        do_render(ctx, selected, @selection_glyphprops)
-        do_render(ctx, nonselected, @nonselection_glyphprops)
-
-      else
-        do_render(ctx, indices, @glyph_props)
-
-      dt = Date.now() - t0
-      type = @mget('glyphspec').type
-      id = @mget("id")
-      logger.trace("#{type} glyph (#{id}): do_render calls finished in #{dt}ms")
-
-      @have_new_data = false
-
-      ctx.restore()
-
-      return @
-
-    xrange: () ->
-      return @plot_view.x_range
-
-    yrange: () ->
-      return @plot_view.y_range
-=======
       [0...@[field].length]
->>>>>>> 3163b168
 
     # any additional customization can happen here
     _set_data: () -> null
@@ -191,72 +105,6 @@
       else
         return (Math.abs(spt1[i] - spt0[i]) for i in [0...spt0.length])
 
-    hit_test: (geometry) ->
-      result = null
-
-      if geometry.type == "point"
-        if @_hit_point?
-          result = @_hit_point(geometry)
-        else if not @_point_hit_warned?
-          logger.warn("'point' selection not available on #{@model.type} renderer")
-          @_point_hit_warned = true
-      else if geometry.type == "rect"
-        if @_hit_rect?
-          result = @_hit_rect(geometry)
-        else if not @_rect_hit_warned?
-          logger.warn("'rect' selection not available on #{@model.type} renderer")
-          @_rect_hit_warned = true
-      else
-        logger.error("unrecognized selection geometry type '#{ geometry.type }'")
-
-      return result
-
-    get_reference_point: () ->
-      reference_point = @mget('reference_point')
-      if _.isNumber(reference_point)
-        return @data[reference_point]
-      else
-        return reference_point
-
-    draw_legend: (ctx, x0, x1, y0, y1) -> null
-
-    _generic_line_legend: (ctx, x0, x1, y0, y1) ->
-      reference_point = @get_reference_point() ? 0
-      ctx.save()
-      ctx.beginPath()
-      ctx.moveTo(x0, (y0 + y1) /2)
-      ctx.lineTo(x1, (y0 + y1) /2)
-      if @props.line.do_stroke
-        @props.line.set_vectorize(ctx, reference_point)
-        ctx.stroke()
-      ctx.restore()
-
-    _generic_area_legend: (ctx, x0, x1, y0, y1) ->
-      reference_point = @get_reference_point() ? 0
-      indices = [reference_point]
-
-      w = Math.abs(x1-x0)
-      dw = w*0.1
-      h = Math.abs(y1-y0)
-      dh = h*0.1
-
-      sx0 = x0 + dw
-      sx1 = x1 - dw
-
-      sy0 = y0 + dh
-      sy1 = y1 - dh
-
-      if @props.fill.do_fill
-        @props.fill.set_vectorize(ctx, reference_point)
-        ctx.fillRect(sx0, sy0, sx1-sx0, sy1-sy0)
-
-      if @props.line.do_stroke
-        ctx.beginPath()
-        ctx.rect(sx0, sy0, sx1-sx0, sy1-sy0)
-        @props.line.set_vectorize(ctx, reference_point)
-        ctx.stroke()
-
-<<<<<<< HEAD
     hit_test: (geometry) ->
       result = null
 
@@ -286,8 +134,51 @@
 
       return result
 
-=======
->>>>>>> 3163b168
+    get_reference_point: () ->
+      reference_point = @mget('reference_point')
+      if _.isNumber(reference_point)
+        return @data[reference_point]
+      else
+        return reference_point
+
+    draw_legend: (ctx, x0, x1, y0, y1) -> null
+
+    _generic_line_legend: (ctx, x0, x1, y0, y1) ->
+      reference_point = @get_reference_point() ? 0
+      ctx.save()
+      ctx.beginPath()
+      ctx.moveTo(x0, (y0 + y1) /2)
+      ctx.lineTo(x1, (y0 + y1) /2)
+      if @props.line.do_stroke
+        @props.line.set_vectorize(ctx, reference_point)
+        ctx.stroke()
+      ctx.restore()
+
+    _generic_area_legend: (ctx, x0, x1, y0, y1) ->
+      reference_point = @get_reference_point() ? 0
+      indices = [reference_point]
+
+      w = Math.abs(x1-x0)
+      dw = w*0.1
+      h = Math.abs(y1-y0)
+      dh = h*0.1
+
+      sx0 = x0 + dw
+      sx1 = x1 - dw
+
+      sy0 = y0 + dh
+      sy1 = y1 - dh
+
+      if @props.fill.do_fill
+        @props.fill.set_vectorize(ctx, reference_point)
+        ctx.fillRect(sx0, sy0, sx1-sx0, sy1-sy0)
+
+      if @props.line.do_stroke
+        ctx.beginPath()
+        ctx.rect(sx0, sy0, sx1-sx0, sy1-sy0)
+        @props.line.set_vectorize(ctx, reference_point)
+        ctx.stroke()
+
   class Glyph extends HasParent
 
     fill_defaults: {
