--- conflicted
+++ resolved
@@ -47,17 +47,10 @@
       sy_high = yr.get('end')
 
       [xstart, xend] = @plot_view.xmapper.v_map_from_target([
-<<<<<<< HEAD
-        sx_low - (sx_low - x)*factor, sx_high - (sx_high - x)*factor
-      ])
-      [ystart, yend] = @plot_view.ymapper.v_map_from_target([
-        sy_low - (sy_low - y)*factor, sy_high - (sy_high - y)*factor
-=======
         sx_low  - (sx_low  - x)*factor, sx_high - (sx_high - x)*factor
       ])
       [ystart, yend] = @plot_view.ymapper.v_map_from_target([
         sy_low  - (sy_low  - y)*factor, sy_high - (sy_high - y)*factor
->>>>>>> 295615bd
       ])
 
       zoom_info = {
