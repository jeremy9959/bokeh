--- conflicted
+++ resolved
@@ -21,12 +21,6 @@
   view_options: () ->
     _.extend({plot_model: @model, plot_view: @}, @options)
 
-<<<<<<< HEAD
-  build_tools: () ->
-    build_views(@tools, @mget_obj('tools'), @view_options())
-
-=======
->>>>>>> 438fb566
   events:
     "mousemove .bokeh_canvas_wrapper": "_mousemove"
     "mousedown .bokeh_canvas_wrapper": "_mousedown"
@@ -143,50 +137,27 @@
     build_views(@renderers, @mget_obj('renderers'), @view_options())
     return this
 
-<<<<<<< HEAD
-    @images = {}
-    @underlays = {}
-    @glyphs = {}
-    @overlays = {}
-    @annotations = {}
-    for k,v of @renderers
-      if v.mget('level') == 'image'
-        @images[k] = v
-      if v.mget('level') == 'underlay'
-        @underlays[k] = v
-      if v.mget('level') == 'glyph'
-        @glyphs[k] = v
-      if v.mget('level') == 'overlay'
-        @overlays[k] = v
-      if v.mget('level') == 'annotation'
-        @annotations[k] = v
-
-    @atm = new ActiveToolManager(@eventSink)
-    @atm.bind_bokeh_events()
-=======
   build_levels: () ->
     @build_views()
->>>>>>> 438fb566
     @build_tools()
+
+    @levels = {}
+    for level in LEVELS
+      @levels[level] = {}
+
+    for k,v of @renderers
+      level = v.mget('level')
+      @levels[level][k] = v
+
+    for k,v of @tools
+      level = v.mget('level')
+      @levels[level][k] = v
+
     @bind_bokeh_events()
     for toolview in _.values(@tools)
       toolview.bind_bokeh_events()
     for view in _.values(@renderers)
       view.bind_bokeh_events()
-
-
-    @levels = {}
-    for level in LEVELS
-      @levels[level] = {}
-
-    for k,v of @renderers
-      level = v.mget('level')
-      @levels[level][k] = v
-
-    for k,v of @tools
-      level = v.mget('level')
-      @levels[level][k] = v
-
     return this
 
   bind_bokeh_events: () ->
