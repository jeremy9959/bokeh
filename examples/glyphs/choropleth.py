--- conflicted
+++ resolved
@@ -70,17 +70,7 @@
         )
 )
 
-<<<<<<< HEAD
 plot.add_tools(ResizeTool())
-=======
-plot = Plot(x_range=xdr, y_range=ydr, min_border=0, border_fill="white", title="2009 Unemployment Data", plot_width=1300, plot_height=800)
-
-resizetool = ResizeTool(plot=plot)
-
-plot.renderers.append(county_renderer)
-plot.renderers.append(state_renderer)
-plot.tools = [resizetool]
->>>>>>> e42ff75e
 
 doc = Document()
 doc.add(plot)
