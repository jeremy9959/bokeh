--- conflicted
+++ resolved
@@ -4,14 +4,8 @@
 import numpy as np
 import os.path
 
-<<<<<<< HEAD
 from bokeh.objects import (Plot, DataRange1d, LinearAxis,
-        ColumnDataSource, Glyph, ObjectArrayDataSource,
-=======
-from bokeh.objects import (Plot, DataRange1d, LinearAxis, 
-        ColumnDataSource, Glyph,
->>>>>>> 6d842a00
-        PanTool, WheelZoomTool)
+    ColumnDataSource, Glyph, PanTool, WheelZoomTool)
 from bokeh.glyphs import Circle
 from bokeh import session
 
