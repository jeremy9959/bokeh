--- conflicted
+++ resolved
@@ -1,11 +1,7 @@
 {
  "metadata": {
   "name": "",
-<<<<<<< HEAD
-  "signature": "sha256:051322a5c9e0b594c9e31887cf45ad9f139714830b64fa669749af6527ed185e"
-=======
-  "signature": "sha256:639230a6724cc472ad9bd9c070b7369298f1e0954d0f2e9eadbb7863f4ea8aff"
->>>>>>> b9e97e3a
+  "signature": "sha256:72e022a1f981f2b88828df1c97c4917639bc76f3dc00ea20bfe319ef1a95f04f"
  },
  "nbformat": 3,
  "nbformat_minor": 0,
@@ -97,7 +93,7 @@
       "output_notebook()\n",
       "# df = pd.DataFrame(medals)\n",
       "donut = Donut(medals, countries, title='Medals Count', \n",
-      "              xlabel='countries', ylabel='medals', legend=True)\n",
+      "              xlabel='countries', ylabel='medals', legend=False)\n",
       "show(donut)"
      ],
      "language": "python",
